---
layout: "docs"
page_title: "Configuration- Hyper-V Provider"
sidebar_current: "providers-hyperv-configuration"
description: |-
  The Vagrant Hyper-V provider has some provider-specific configuration options
  you may set.
---

# Configuration

The Vagrant Hyper-V provider has some provider-specific configuration options
you may set. A complete reference is shown below:

  * `vmname` (string) - Name of virtual machine as shown in Hyper-V manager.
    Defaults is taken from box image XML.
  * `cpus` (integer) - Number of virtual CPU given to machine.
    Defaults is taken from box image XML.
  * `memory` (integer) - Number of MegaBytes allocated to VM at startup.
    Defaults is taken from box image XML.
  * `maxmemory` (integer) - Number of MegaBytes maximal allowed to allocate for VM
    This parameter is switch on Dynamic Allocation of memory.
    Defaults is taken from box image XML.
  * `vlan_id` (integer) - Number of Vlan ID for your guest network interface
    Defaults is not defined, vlan configuration will be untouched if not set.
  * `mac` (string) - MAC address for your guest network interface
    Default is not defined, MAC address will be dynamically assigned by Hyper-V if not set.
  * `ip_address_timeout` (integer) - The time in seconds to wait for the
    virtual machine to report an IP address. This defaults to 120 seconds.
    This may have to be increased if your VM takes longer to boot.
  * `differencing_disk` (boolean) - Switch to use differencing disk intead of cloning whole VHD.
<<<<<<< HEAD
  * `vm_integration_services` (Hash) - Hash to set the state of integration services.
     
    Example: 
        
    ```ruby
    config.vm.provider "hyperv" do |h|
      h.vm_integration_services = {
          guest_service_interface: true,
          heartbeat: true,
          key_value_pair_exchange: false,
          shutdown: true,
          time_synchronization: true,
          vss: true
      }
    end
    ```
  
            
=======
  * `enable_virtualization_extensions` (boolean) - Enable virtualization extensions for the virtual CPUs.
    This allows Hyper-V to be nested and run inside another Hyper-VM VM. It requires Windows 10  - 1511 (build 10586) or newer.
    Default is not defined. This will be disabled if not set.
>>>>>>> b90ba958
<|MERGE_RESOLUTION|>--- conflicted
+++ resolved
@@ -29,7 +29,9 @@
     virtual machine to report an IP address. This defaults to 120 seconds.
     This may have to be increased if your VM takes longer to boot.
   * `differencing_disk` (boolean) - Switch to use differencing disk intead of cloning whole VHD.
-<<<<<<< HEAD
+  * `enable_virtualization_extensions` (boolean) - Enable virtualization extensions for the virtual CPUs.
+    This allows Hyper-V to be nested and run inside another Hyper-VM VM. It requires Windows 10  - 1511 (build 10586) or newer.
+    Default is not defined. This will be disabled if not set.
   * `vm_integration_services` (Hash) - Hash to set the state of integration services.
      
     Example: 
@@ -47,9 +49,4 @@
     end
     ```
   
-            
-=======
-  * `enable_virtualization_extensions` (boolean) - Enable virtualization extensions for the virtual CPUs.
-    This allows Hyper-V to be nested and run inside another Hyper-VM VM. It requires Windows 10  - 1511 (build 10586) or newer.
-    Default is not defined. This will be disabled if not set.
->>>>>>> b90ba958
+            