## Next Release

FEATURES:

  - **Linked Clones**: VirtualBox and VMware providers now support
    linked clones for very fast (millisecond) imports on up. [GH-4484]
  - **Snapshots**: The `vagrant snapshot` command can be used to checkpoint
    and restore point-in-time snapshots.
  - **IPv6 Private Networks**: Private networking now supports IPv6. This
    only works with VirtualBox and VMware at this point. [GH-6342]
  - New provisioner: `ansible_local` to execute Ansible from the guest
    machine. [GH-2103]

BREAKING CHANGES:

  - the `ansible` provisioner now can override the effective ansible remote user
    (i.e. `ansible_ssh_user` setting) to always correspond to the vagrant ssh
    username. This change is enabled by default, but we expect this to affect
    only a tiny number of people as it corresponds to the common usage.
    If you however use multiple remote usernames in your Ansible plays, tasks,
    or custom inventories, you can simply set the option `force_remote_user` to
    false to make Vagrant behave the same as before.

IMPROVEMENTS:

<<<<<<< HEAD
  - core: allow removal of all box versions with `--all` flag [GH-3462]
=======
  - provisioners/ansible: add new `force_remote_user` option to control whether
    `ansible_ssh_user` parameter should be applied or not [GH-6348]
  - provisioners/ansible: show a warning when running from a Windows Host [GH-5292]
>>>>>>> 3e1e66a7

BUG FIXES:

  - communicator/winrm: respect `boot_timeout` setting [GH-6229]
  - provisioners/ansible: use quotes for the `ansible_ssh_private_key_file`
    value in the generated inventory [GH-6209]
  - provisioners/ansible: don't show the `ansible-playbook` command when verbose
    option is an empty string

## 1.7.4 (July 17, 2015)

BUG FIXES:

  - communicators/winrm: catch timeout errors [GH-5971]
  - communicators/ssh: use the same SSH args for `vagrant ssh` with and without
    a command [GH-4986, GH-5928]
  - guests/fedora: networks can be configured without nmcli [GH-5931]
  - guests/fedora: biosdevname can return 4 or 127 [GH-6139]
  - guests/redhat: systemd detection should happen on guest [GH-5948]
  - guests/ubuntu: setting hostname fixed in 12.04 [GH-5937]
  - hosts/linux: NFS can be configured without `$TMP` set on the host [GH-5954]
  - hosts/linux: NFS will sudo copying back to `/etc/exports` [GH-5957]
  - providers/docker: Add `pull` setting, default to false [GH-5932]
  - providers/virtualbox: remove UNC path conversion on Windows since it
      caused mounting regressions [GH-5933]
  - provisioners/puppet: Windows Puppet 4 paths work correctly [GH-5967]
  - provisioners/puppet: Fix config merging errors [GH-5958]
  - provisioners/salt: fix "dummy config" error on bootstrap [GH-5936]

## 1.7.3 (July 10, 2015)

FEATURES:

  - **New guest: `atomic`* - Project Atomic is supported as a guest
  - providers/virtualbox: add support for 5.0 [GH-5647]

IMPROVEMENTS:

  - core: add password authentication to rdp_info hash [GH-4726]
  - core: improve error message when packaging fails [GH-5399]
  - core: improve message when adding a box from a file path [GH-5395]
  - core: add support for network gateways [GH-5721]
  - core: allow redirecting stdout and stderr in the UI [GH-5433]
  - core: update version of winrm-fs to 0.2.0 [GH-5738]
  - core: add option to enabled trusted http(s) redirects [GH-4422]
  - core: capture additional information such as line numbers during
    Vagrantfile loading [GH-4711, GH-5769]
  - core: add .color? to UI objects to see if they support color [GH-5771]
  - core: ignore hidden directories when searching for boxes [GH-5748, GH-5785]
  - core: use `config.ssh.sudo_command` to customize the sudo command
      format [GH-5573]
  - core: add `Vagrant.original_env` for Vagrant and plugins to restore or
      inspect the original environment when Vagrant is being run from the
      installer [GH-5910]
  - guests/darwin: support inserting generated key [GH-5204]
  - guests/darwin: support mounting SMB shares [GH-5750]
  - guests/fedora: support Fedora 21 [GH-5277]
  - guests/fedora: add capabilities for nfs and flavor [GH-5770, GH-4847]
  - guests/linux: specify user's domain as separate parameter [GH-3620, GH-5512]
  - guests/redhat: support Scientific Linux 7 [GH-5303]
  - guests/photon: initial support [GH-5612]
  - guests/solaris,solaris11: support inserting generated key [GH-5182]
      [GH-5290]
  - providers/docker: images are pulled prior to starting [GH-5249]
  - provisioners/ansible: store the first ssh private key in the auto-generated inventory [GH-5765]
  - provisioners/chef: add capability for checking if Chef is installed on Windows [GH-5669]
  - provisioners/docker: restart containers if arguments have changed [GH-3055, GH-5924]
  - provisioners/puppet: add support for Puppet 4 and configuration options [GH-5601]
  - provisioners/puppet: add support for `synced_folder_args` in apply [GH-5359]
  - provisioners/salt: add configurable `config_dir` [GH-3138]
  - provisioners/salt: add support for masterless configuration [GH-3235]
  - provisioners/salt: provider path to missing file in errors [GH-5637]
  - provisioners/salt: add ability to run salt orchestrations [GH-4371]
  - provisioners/salt: update to 2015.5.2 [GH-4152, GH-5437]
  - provisioners/salt: support specifying version to install [GH-5892]
  - provisioners/shell: add :name attribute to shell provisioner [GH-5607]
  - providers/docker: supports file downloads with the file provisioner [GH-5651]
  - providers/docker: support named Dockerfile [GH-5480]
  - providers/docker: don't remove image on reload so that build cache can
      be used fully [GH-5905]
  - providers/hyperv: select a Hyper-V switch based on a `network_name` [GH-5207]
  - providers/hyperv: allow configuring VladID [GH-5539]
  - providers/virtualbox: regexp supported for bridge configuration [GH-5320]
  - providers/virtualbox: handle a list of bridged NICs [GH-5691]
  - synced_folders/rsync: allow showing rsync output in debug mode [GH-4867]
  - synced_folders/rsync: set `rsync__rsync_path` to specify the remote
      command used to execute rsync [GH-3966]

BUG FIXES:

  - core: push configurations are validated with global configs [GH-5130]
  - core: remove executable permissions on internal file [GH-5220]
  - core: check name and version in `has_plugin?` [GH-5218]
  - core: do not create duplicates when defining two private network addresses [GH-5325]
  - core: update ssh to check for Plink [GH-5604]
  - core: do not report plugins as installed when plugins are disabled [GH-5698, GH-5430]
  - core: Only take files when packaging a box to avoid duplicates [GH-5658, GH-5657]
  - core: escape curl urls and authentication [GH-5677]
  - core: fix crash if a value is missing for CLI arguments [GH-5550]
  - core: retry SSH key generation for transient RSA errors [GH-5056]
  - core: `ssh.private_key_path` will override the insecure key [GH-5632]
  - core: restore the original environment when shelling out to subprocesses
      outside of the installer [GH-5912]
  - core/cli: fix box checksum validation [GH-4665, GH-5221]
  - core/windows: allow Windows UNC paths to allow more than 256
      characters [GH-4815]
  - command/rsync-auto: don't crash if rsync command fails [GH-4991]
  - communicators/winrm: improve error handling significantly and improve
      the error messages shown to be more human-friendly. [GH-4943]
  - communicators/winrm: remove plaintext passwords from files after
      provisioner is complete [GH-5818]
  - hosts/nfs: allow colons (`:`) in NFS IDs [GH-5222]
  - guests/darwin: remove dots from LocalHostName [GH-5558]
  - guests/debian: Halt works properly on Debian 8. [GH-5369]
  - guests/fedora: recognize future fedora releases [GH-5730]
  - guests/fedora: reload iface connection by NetworkManager [GH-5709]
  - guests/fedora: do not use biosdevname if it is not installed [GH-5707]
  - guests/freebsd: provide an argument to the backup file [GH-5516, GH-5517]
  - guests/funtoo: fix incorrect path in configure networks [GH-4812]
  - guests/linux: fix edge case exception where no home directory
      is available on guest [GH-5846]
  - guests/linux: copy NFS exports to tmpdir to do edits to guarantee
      permissions are available [GH-5773]
  - guests/openbsd: output newline after inserted public key [GH-5881]
  - guests/tinycore: fix change hostname functionality [GH-5623]
  - guests/ubuntu: use `hostnamectl` to set hostname on Ubuntu Vivid [GH-5753]
  - guests/windows: Create rsync folder prior to rsync-ing. [GH-5282]
  - guests/windows: Changing hostname requires reboot again since
      the non-reboot code path was crashing Windows server. [GH-5261]
  - guests/windows: ignore virtual NICs [GH-5478]
  - hosts/windows: More accurately get host IP address in VPNs. [GH-5349]
  - plugins/login: allow users to login with a token [GH-5145]
  - providers/docker: Build image from `/var/lib/docker` for more disk
      space on some systems. [GH-5302]
  - providers/docker: Fix crash that could occur in some scenarios when
      the host VM path changed.
  - providers/docker: Fix crash that could occur on container destroy
      with VirtualBox shared folders [GH-5143]
  - providers/hyperv: allow users to configure memory, cpu count, and vmname [GH-5183]
  - providers/hyperv: import respects secure boot. [GH-5209]
  - providers/hyperv: only set EFI secure boot for gen 2 machines [GH-5538]
  - providers/virtualbox: read netmask from dhcpservers [GH-5233]
  - providers/virtualbox: Fix exception when VirtualBox version is empty. [GH-5308]
  - providers/virtualbox: Fix exception when VBoxManage.exe can't be run
      on Windows [GH-1483]
  - providers/virtualbox: Error if another user is running after a VM is
      created to avoid issue with VirtualBox "losing" the VM [GH-5895]
  - providers/virtualbox: The "name" setting on private networks will
      choose an existing hostonly network [GH-5389]
  - provisioners/ansible: fix SSH settings to support more than 5 ssh keys [GH-5017]
  - provisioners/ansible: increase ansible connection timeout to 30 seconds [GH-5018]
  - provisioners/ansible: disable color if Vagrant is not colored [GH-5531, GH-5532]
  - provisioners/ansible: only show ansible-playbook command when `verbose` option is enabled [GH-5803]
  - provisioners/ansible: fix a race condition in the inventory file generation [GH-5551]
  - provisioners/docker: use `service` to restart Docker instad of upstart [GH-5245, GH-5577]
  - provisioners/docker: Only add docker user to group if exists. [GH-5315]
  - provisioners/docker: Use https for repo [GH-5749]
  - provisioners/docker: `apt-get update` before installing linux kernel
      images to get the correct version [GH-5860]
  - provisioners/chef: Fix shared folders missing error [GH-5199]
  - provisioners/chef: Use `command -v` to check for binary instead of
      `which` since that doesn't exist on some systems. [GH-5170]
  - provisioners/chef-zero: support more chef-zero/local mode attributes [GH-5339]
  - provisioners/chef: use windows-specific paths in Chef provisioners [GH-5913]
  - provisioners/docker: use docker.com instead of docker.io [GH-5216]
  - provisioners/docker: use `--restart` instead of `-r` on daemon [GH-4477]
  - provisioners/file: validation of source is relative to Vagrantfile [GH-5252]
  - pushes/atlas: send additional box metadata [GH-5283]
  - pushes/local-exec: fix "text file busy" error for inline [GH-5695]
  - pushes/ftp: improve check for remote directory existence [GH-5549]
  - synced\_folders/rsync: add `IdentitiesOnly=yes` to the rsync command. [GH-5175]
  - synced\_folders/smb: use correct `password` option [GH-5805]
  - synced\_folders/smb: prever IPv4 over IPv6 address to mount [GH-5798]
  - virtualbox/config: fix misleading error message for private_network [GH-5536, GH-5418]

## 1.7.2 (January 6, 2015)

BREAKING CHANGES:

  - If you depended on the paths that Chef/Puppet provisioners use to
    store cookbooks (ex. "/tmp/vagrant-chef-1"), these will no longer be
    correct. Without this change, Chef/Puppet didn't work at all with
    `vagrant provision`. We expect this to affect only a minor number of
    people, since it's not something that was ever documented or recommended
    by Vagrant, or even meant to be supported.

FEATURES:

  - provisioners/salt: add support for grains [GH-4895]

IMPROVEMENTS:

  - commands/reload,up: `--provision-with` implies `--provision` [GH-5085]

BUG FIXES:

  - core: private boxes still referencing vagrantcloud.com will have
      their vagrant login access token properly appended
  - core: push plugin configuration is properly validated
  - core: restore box packaging functionality
  - commands/package: fix crash
  - commands/push: push lookups are by user-defined name, not push
      strategy name [GH-4975]
  - commands/push: validate the configuration
  - communicators/winrm: detect parse errors in PowerShell and error
  - guests/arch: fix network configuration due to poor line breaks. [GH-4964]
  - guests/solaris: Merge configurations properly so configs can be set
      in default Vagrantfiles. [GH-5092]
  - installer: SSL cert bundle contains 1024-bit keys, fixing SSL verification
      for a lot of sites.
  - installer: vagrant executable properly `cygpaths` the SSL bundle path
      for Cygwin
  - installer: Nokogiri (XML lib used by Vagrant and dependencies) linker
      dependencies fixed, fixing load issues on some platforms
  - providers/docker: Symlinks in shared folders work. [GH-5093]
  - providers/hyperv: VM start errors turn into proper Vagrant errors. [GH-5101]
  - provisioners/chef: fix missing shared folder error [GH-4988]
  - provisioners/chef: remove Chef version check from solo.rb generation and
      make `roles_path` populate correctly
  - provisioners/chef: fix bad invocation of `with_clean_env` [GH-5021]
  - pushes/atlas: support more verbose logging
  - pushes/ftp: expand file paths relative to the Vagrantfile
  - pushes/ftp: improved debugging output
  - pushes/ftp: create parent directories if they do not exist on the remote
      server

## 1.7.1 (December 11, 2014)

IMPROVEMENTS:

  - provisioners/ansible: Use Docker proxy if needed. [GH-4906]

BUG FIXES:

  - providers/docker: Add support of SSH agent forwarding. [GH-4905]

## 1.7.0 (December 9, 2014)

BREAKING CHANGES:

  - provisioners/ansible: `raw_arguments` has now highest priority
  - provisioners/ansible: only the `ssh` connection transport is supported
      (`paramiko` can be enabled with `raw_arguments` at your own risks)

FEATURES:

  - **Vagrant Push**: Vagrant can now deploy! `vagrant push` is a single
      command to deploy your application. Deploy to Heroku, FTP, or
      HashiCorp's commercial product Atlas. New push strategies can be
      added with plugins.
  - **Named provisioners**: Provisioners can now be named. This name is used
      for output as well as `--provision-with` for better control.
  - Default provider logic improved: Providers in `config.vm.provider` blocks
      in your Vagrantfile now have higher priority than plugins. Earlier
      providers are chosen before later ones. [GH-3812]
  - If the default insecure keypair is used, Vagrant will automatically replace
      it with a randomly generated keypair on first `vagrant up`. [GH-2608]
  - Vagrant Login is now part of Vagrant core
  - Chef Zero provisioner: Use Chef 11's "local" mode to run recipes against an
      in-memory Chef Server
  - Chef Apply provisioner: Specify inline Chef recipes and recipe snippets
      using the Chef Apply provisioner

IMPROVEMENTS:

  - core: `has_plugin?` function now takes a second argument which is a
      version constraint requirement. [GH-4650]
  - core: ".vagrantplugins" file in the same folder as your Vagrantfile
      will be loaded for defining inline plugins. [GH-3775]
  - commands/plugin: Plugin list machine-readable output contains the plugin
      name as the target for versions and other info. [GH-4506]
  - env/with_cleanenv: New helper for plugin developers to use when shelling out
      to another Ruby environment
  - guests/arch: Support predictable network interface naming. [GH-4468]
  - guests/suse: Support NFS client install, rsync setup. [GH-4492]
  - guests/tinycore: Support changing host names. [GH-4469]
  - guests/tinycore: Support DHCP-based networks. [GH-4710]
  - guests/windows: Hostname can be set without reboot. [GH-4687]
  - providers/docker: Build output is now shown. [GH-3739]
  - providers/docker: Can now start containers from private repositories
      more easily. Vagrant will login for you if you specify auth. [GH-4042]
  - providers/docker: `stop_timeout` can be used to modify the `docker stop`
      timeout. [GH-4504]
  - provisioners/chef: Automatically install Chef when using a Chef provisioner.
  - provisioners/ansible: Always show Ansible command executed when Vagrant log
      level is debug (even if ansible.verbose is false)
  - synced\_folders/nfs: Won't use `sudo` to write to /etc/exports if there
      are write privileges. [GH-2643]
  - synced\_folders/smb: Credentials from one SMB will be copied to the rest. [GH-4675]

BUG FIXES:

  - core: Fix cases where sometimes SSH connection would hang.
  - core: On a graceful halt, force halt if capability "insert public key"
      is missing. [GH-4684]
  - core: Don't share `/vagrant` if any "." folder is shared. [GH-4675]
  - core: Fix SSH private key permissions more aggressively. [GH-4670]
  - core: Custom Vagrant Cloud server URL now respected in more cases.
  - core: On downloads, don't continue downloads if the remote server
      doesn't support byte ranges. [GH-4479]
  - core: Box downloads recognize more complex content types that include
      "application/json" [GH-4525]
  - core: If all sub-machines are `autostart: false`, don't start any. [GH-4552]
  - core: Update global-status state in more cases. [GH-4513]
  - core: Only delete machine state if the machine is not created in initialize
  - commands/box: `--cert` flag works properly. [GH-4691]
  - command/docker-logs: Won't crash if container is removed. [GH-3990]
  - command/docker-run: Synced folders will be attached properly. [GH-3873]
  - command/rsync: Sync to Docker containers properly. [GH-4066]
  - guests/darwin: Hostname sets bonjour name and local host name. [GH-4535]
  - guests/freebsd: NFS mounting can specify the version. [GH-4518]
  - guests/linux: More descriptive error message if SMB mount fails. [GH-4641]
  - guests/rhel: Hostname setting on 7.x series works properly. [GH-4527]
  - guests/rhel: Installing NFS client works properly on 7.x [GH-4499]
  - guests/solaris11: Static IP address preserved after restart. [GH-4621]
  - guests/ubuntu: Detect with `lsb_release` instead of `/etc/issue`. [GH-4565]
  - hosts/windows: RDP client shouldn't map all drives by default. [GH-4534]
  - providers/docker: Create args works. [GH-4526]
  - providers/docker: Nicer error if package is called. [GH-4595]
  - providers/docker: Host IP restriction is forwarded through. [GH-4505]
  - providers/docker: Protocol is now honored in direct `ports settings.
  - providers/docker: Images built using `build_dir` will more robustly
      capture the final image. [GH-4598]
  - providers/docker: NFS synced folders now work. [GH-4344]
  - providers/docker: Read the created container ID more robustly.
  - providers/docker: `vagrant share` uses correct IP of proxy VM if it
      exists. [GH-4342]
  - providers/docker: `vagrant_vagrantfile` expands home directory. [GH-4000]
  - providers/docker: Fix issue where multiple identical proxy VMs would
      be created. [GH-3963]
  - providers/docker: Multiple links with the same name work. [GH-4571]
  - providers/virtualbox: Show a human-friendly error if VirtualBox didn't
      clean up an existing VM. [GH-4681]
  - providers/virtualbox: Detect case when VirtualBox reports 0.0.0.0 as
      IP address and don't allow it. [GH-4671]
  - providers/virtualbox: Show more descriptive error if VirtualBox is
      reporting an empty version. [GH-4657]
  - provisioners/ansible: Force `ssh` (OpenSSH) connection by default [GH-3396]
  - provisioners/ansible: Don't use or modify `~/.ssh/known_hosts` file by default,
      similarly to native vagrant commands [GH-3900]
  - provisioners/ansible: Use intermediate Docker host when needed. [GH-4071]
  - provisioners/docker: Get GPG key over SSL. [GH-4597]
  - provisioners/docker: Search for docker binary in multiple places. [GH-4580]
  - provisioners/salt: Highstate works properly with a master. [GH-4471]
  - provisioners/shell: Retry getting SSH info a few times. [GH-3924]
  - provisioners/shell: PowerShell scripts can have args. [GH-4548]
  - synced\_folders/nfs: Don't modify NFS exports file if no exports. [GH-4619]
  - synced\_folders/nfs: Prune exports for file path IDs. [GH-3815]

PLUGIN AUTHOR CHANGES:

  - `Machine#action` can be called with the option `lock: false` to not
      acquire a machine lock.
  - `Machine#reload` will now properly trigger the `machine_id_changed`
      callback on providers.

## 1.6.5 (September 4, 2014)

BUG FIXES:

  - core: forward SSH even if WinRM is used. [GH-4437]
  - communicator/ssh: Fix crash when pty is enabled with SSH. [GH-4452]
  - guests/redhat: Detect various RedHat flavors. [GH-4462]
  - guests/redhat: Fix typo causing crash in configuring networks. [GH-4438]
  - guests/redhat: Fix typo causing hostnames to not set. [GH-4443]
  - providers/virtualbox: NFS works when using DHCP private network. [GH-4433]
  - provisioners/salt: Fix error when removing non-existent bootstrap script
      on Windows. [GH-4614]

## 1.6.4 (September 2, 2014)

BACKWARDS INCOMPATIBILITIES:

  - commands/docker-run: Started containers are now deleted after run.
      Specify the new `--no-rm` flag to retain the original behavior. [GH-4327]
  - providers/virtualbox: Host IO cache is no longer enabled by default
      since it causes stale file issues. Please enable manually if you
      require this. [GH-3934]

IMPROVEMENTS:

  - core: Added `config.vm.box_server_url` setting to point at a
     Vagrant Cloud instance. [GH-4282]
  - core: File checksumming performance has been improved by at least
      100%. Memory requirements have gone down by half. [GH-4090]
  - commands/docker-run: Add the `--no-rm` flag. Containers are
      deleted by default. [GH-4327]
  - commands/plugin: Better error output is shown when plugin installation
      fails.
  - commands/reload: show post up messsage [GH-4168]
  - commands/rsync-auto: Add `--poll` flag. [GH-4392]
  - communicators/winrm: Show stdout/stderr if command fails. [GH-4094]
  - guests/nixos: Added better NFS support. [GH-3983]
  - providers/hyperv: Accept VHD disk format. [GH-4208]
  - providers/hyperv: Support generation 2 VMs. [GH-4324]
  - provisioners/docker: More verbose output. [GH-4377]
  - provisioners/salt: Get proper exit codes to detect failed runs. [GH-4304]

BUG FIXES:

  - core: Downloading box files should resume in more cases since the
      temporary file is preserved in more cases. [GH-4301]
  - core: Windows is not detected as NixOS in some cases. [GH-4302]
  - core: Fix encoding issues with Windows. There are still some outlying
      but this fixes a few. [GH-4159]
  - core: Fix crash case when destroying with an invalid provisioner. [GH-4281]
  - core: Box names with colons work on Windows. [GH-4100]
  - core: Cleanup all temp files. [GH-4103]
  - core: User curlrc is not loaded, preventing strange download issues.
      [GH-4328]
  - core: VM names may no longer contain brackets, since they cause
      issues with some providers. [GH-4319]
  - core: Use "-f" to `rm` files in case pty is true. [GH-4410]
  - core: SSH key doesn't have to be owned by our user if we're running
      as root. [GH-4387]
  - core: "vagrant provision" will cause "vagrant up" to properly not
      reprovision. [GH-4393]
  - commands/box/add: "Content-Type" header is now case-insensitive when
      looking for metadata type. [GH-4369]
  - commands/docker-run: Named docker containers no longer conflict. [GH-4294]
  - commands/package: base package won't crash with exception [GH-4017]
  - commands/rsync-auto: Destroyed machines won't raise exceptions. [GH-4031]
  - commands/ssh: Extra args are passed through to Docker container. [GH-4378]
  - communicators/ssh: Nicer error if remote unexpectedly disconects. [GH-4038]
  - communicators/ssh: Clean error when max sessions is hit. [GH-4044]
  - communicators/ssh: Fix many issues around PTY-enabled output parsing.
      [GH-4408]
  - communicators/winrm: Support `mkdir` [GH-4271]
  - communicators/winrm: Properly escape double quotes. [GH-4309]
  - communicators/winrm: Detect failed commands that aren't CLIs. [GH-4383]
  - guests/centos: Fix issues when NFS client is installed by restarting
      NFS [GH-4088]
  - guests/debian: Deleting default route on DHCP networks can fail. [GH-4262]
  - guests/fedora: Fix networks on Fedora 20 with libvirt. [GH-4104]
  - guests/freebsd: Rsync install for rsync synced folders work on
      FreeBSD 10. [GH-4008]
  - guests/freebsd: Configure vtnet devices properly [GH-4307]
  - guests/linux: Show more verbose error when shared folder mount fails.
      [GH-4403]
  - guests/redhat: NFS setup should use systemd for RH7+ [GH-4228]
  - guests/redhat: Detect RHEL 7 (and CentOS) and install Docker properly. [GH-4402]
  - guests/redhat: Configuring networks on EL7 works. [GH-4195]
  - guests/redhat: Setting hostname on EL7 works. [GH-4352]
  - guests/smartos: Use `pfexec` for rsync. [GH-4274]
  - guests/windows: Reboot after hostname change. [GH-3987]
  - hosts/arch: NFS works with latest versions. [GH-4224]
  - hosts/freebsd: NFS exports are proper syntax. [GH-4143]
  - hosts/gentoo: NFS works with latest versions. [GH-4418]
  - hosts/windows: RDP command works without crash. [GH-3962]
  - providers/docker: Port on its own will choose random host port. [GH-3991]
  - providers/docker: The proxy VM Vagrantfile can be in the same directory
      as the main Vagrantfile. [GH-4065]
  - providers/virtualbox: Increase network device limit to 36. [GH-4206]
  - providers/virtualbox: Error if can't detect VM name. [GH-4047]
  - provisioners/cfengine: Fix default Yum repo URL. [GH-4335]
  - provisioners/chef: Chef client cleanup should work. [GH-4099]
  - provisioners/puppet: Manifest file can be a directory. [GH-4169]
  - provisioners/puppet: Properly escape facter variables for PowerShell
      on Windows guests. [GH-3959]
  - provisioners/puppet: When provisioning fails, don't repeat all of
      stdout/stderr. [GH-4303]
  - provisioners/salt: Update salt minion version on Windows. [GH-3932]
  - provisioners/shell: If args is an array and contains numbers, it no
      longer crashes. [GH-4234]
  - provisioners/shell: If fails, the output/stderr isn't repeated
      again. [GH-4087]

## 1.6.3 (May 29, 2014)

FEATURES:

  - **New Guest:** NixOS - Supports changing host names and setting
      networks. [GH-3830]

IMPROVEMENTS:

  - core: A CA path can be specified in the Vagrantfile, not just
      a file, when using a custom CA. [GH-3848]
  - commands/box/add: `--capath` flag added for custom CA path. [GH-3848]
  - commands/halt: Halt in reverse order of up, like destroy. [GH-3790]
  - hosts/linux: Uses rdesktop to RDP into machines if available. [GH-3845]
  - providers/docker: Support for UDP forwarded ports. [GH-3886]
  - provisioners/salt: Works on Windows guests. [GH-3825]

BUG FIXES:

  - core: Provider plugins more easily are compatible with global-status
      and should show less stale data. [GH-3808]
  - core: When setting a synced folder, it will assume it is not disabled
      unless explicitly specified. [GH-3783]
  - core: Ignore UDP forwarded ports for collision detection. [GH-3859]
  - commands/package: Package with `--base` for VirtualBox doesn't
      crash. [GH-3827]
  - guests/solaris11: Fix issue with public network and DHCP on newer
      Solaris releases. [GH-3874]
  - guests/windows: Private networks with static IPs work when there
      is more than one. [GH-3818]
  - guests/windows: Don't look up a forwarded port for WinRM if we're
      not accessing the local host. [GH-3861]
  - guests/windows: Fix errors with arg lists that are too long over
      WinRM in some cases. [GH-3816]
  - guests/windows: Powershell exits with proper exit code, fixing
  -   issues where non-zero exit codes weren't properly detected. [GH-3922]
  - hosts/windows: Don't execute mstsc using PowerShell since it doesn't
      exit properly. [GH-3837]
  - hosts/windows: For RDP, don't remove the Tempfile right away. [GH-3875]
  - providers/docker: Never do graceful shutdown, always use
      `docker stop`. [GH-3798]
  - providers/docker: Better error messaging when SSH is not ready
      direct to container. [GH-3763]
  - providers/docker: Don't port map SSH port if container doesn't
      support SSH. [GH-3857]
  - providers/docker: Proper SSH info if using native driver. [GH-3799]
  - providers/docker: Verify host VM has SSH ready. [GH-3838]
  - providers/virtualbox: On Windows, check `VBOX_MSI_INSTALL_PATH`
      for VBoxManage path as well. [GH-3852]
  - provisioners/puppet: Fix setting facter vars with Windows
      guests. [GH-3776]
  - provisioners/puppet: On Windows, run in elevated prompt. [GH-3903]
  - guests/darwin: Respect mount options for NFS. [GH-3791]
  - guests/freebsd: Properly register the rsync_pre capability
  - guests/windows: Certain executed provisioners won't leave output
      and exit status behind. [GH-3729]
  - synced\_folders/rsync: `rsync__chown` can be set to `false` to
      disable recursive chown after sync. [GH-3810]
  - synced\_folders/rsync: Use a proper msys path if not in
      Cygwin. [GH-3804]
  - synced\_folders/rsync: Don't append args infinitely, clear out
      arg list on each run. [GH-3864]

PLUGIN AUTHOR CHANGES:

  - Providers can now implement the `rdp_info` provider capability
      to get proper info for `vagrant rdp` to function.

## 1.6.2 (May 12, 2014)

IMPROVEMENTS:

  - core: Automatically forward WinRM port if communicator is
      WinRM. [GH-3685]
  - command/rdp: Args after "--" are passed directly through to the
      RDP client. [GH-3686]
  - providers/docker: `build_args` config to specify extra args for
      `docker build`. [GH-3684]
  - providers/docker: Can specify options for the build dir synced
      folder when a host VM is in use. [GH-3727]
  - synced\_folders/nfs: Can tell Vagrant not to handle exporting
      by setting `nfs_export: false` [GH-3636]

BUG FIXES:

  - core: Hostnames can be one character. [GH-3713]
  - core: Don't lock machines on SSH actions. [GH-3664]
  - core: Fixed crash when adding a box from Vagrant Cloud that was the
      same name as a real directory. [GH-3732]
  - core: Parallelization is more stable, doesn't crash due to to
      bad locks. [GH-3735]
  - commands/package: Don't double included files in package. [GH-3637]
  - guests/linux: Rsync chown ignores symlinks. [GH-3744]
  - provisioners/shell: Fix shell provisioner config validation when the
    `binary` option is set to false [GH-3712]
  - providers/docker: default proxy VM won't use HGFS [GH-3687]
  - providers/docker: fix container linking [GH-3719]
  - providers/docker: Port settings expose to host properly. [GH-3723]
  - provisioners/puppet: Separate module paths with ';' on Windows. [GH-3731]
  - synced\_folders\rsync: Copy symlinks as real files. [GH-3734]
  - synced\_folders/rsync: Remove non-portable '-v' flag from chown. [GH-3743]

## 1.6.1 (May 7, 2014)

IMPROVEMENTS:

  - **New guest: Linux Mint** is now properly detected. [GH-3648]

BUG FIXES:

  - core: Global control works from directories that don't have a
      Vagrantfile.
  - core: Plugins that define config methods that collide with Ruby Kernel/Object
  -   methods are merged properly. [GH-3670]
  - commands/docker-run: `--help` works. [GH-3698]
  - commands/package: `--base` works without crashing for VirtualBox.
  - commands/reload: If `--provision` is specified, force provisioning. [GH-3657]
  - guests/redhat: Fix networking issues with CentOS. [GH-3649]
  - guests/windows: Human error if WinRM not in use to configure networks. [GH-3651]
  - guests/windows: Puppet exit code 2 doesn't cause Windows to raise
      an error. [GH-3677]
  - providers/docker: Show proper error message when on Linux. [GH-3654]
  - providers/docker: Proxy VM works properly even if default provider
      environmental variable set to "docker" [GH-3662]
  - providers/docker: Put sync folders in `/var/lib/docker` because
      it usually has disk space. [GH-3680]
  - synced\_folders/rsync: Create the directory before syncing.

## 1.6.0 (May 6, 2014)

BACKWARDS INCOMPATIBILITIES:

  - Deprecated: `halt_timeout` and `halt_check_interval` settings for
      SmartOS, Solaris, and Solaris11 guests. These will be fully
      removed in 1.7. A warning will be shown if they're in use in
      1.6.

FEATURES:

  - **New guest: Windows**. Vagrant now fully supports Windows as a guest
      VM. WinRM can be used for communication (or SSH), and the shell
      provisioner, Chef, and Puppet all work with Windows VMs.
  - **New command: global-status**. This command shows the state of every
      created Vagrant environment on the system for that logged in user.
  - **New command: rdp**. This command connects to the running machine
      via the Remote Desktop Protocol.
  - **New command: version**. This outputs the currently installed version
      as well as the latest version of Vagrant available.
  - **New provider: Docker**. This provider will back your development
      environments with Docker containers. If you're not on Linux, it will
      automatically spin up a VM for you on any provider. You can even
      specify a specific Vagrantfile to use as the Docker container host.
  - Control Vagrant environments from any directory. Using the UUIDs given
      in `vagrant global-status`, you can issue commands from anywhere on
      your machine, not just that environment's directory. Example:
      `vagrant destroy UUID` from anywhere.
  - Can now specify a `post_up_message` in your Vagrantfile that is shown
      after a `vagrant up`. This is useful for putting some instructions of how
      to use the development environment.
  - Can configure provisioners to run "once" or "always" (defaults to "once"),
      so that subsequent `vagrant up` or `reload` calls will always run a
      provisioner. [GH-2421]
  - Multi-machine environments can specify an "autostart" option (default
      to true). `vagrant up` starts all machines that have enabled autostart.
  - Vagrant is smarter about choosing a default provider. If
    `VAGRANT_DEFAULT_PROVIDER` is set, it still takes priority, but otherwise
    Vagrant chooses a "best" provider.

IMPROVEMENTS:

  - core: Vagrant locks machine access to one Vagrant process at a time.
      This will protect against two simultaneous `up` actions happening
      on the same environment.
  - core: Boxes can be compressed with LZMA now as well.
  - commands/box/remove: Warns if the box appears to be in use by an
      environment. Can be forced with `--force`.
  - commands/destroy: Exit codes changes. 0 means everything succeeded.
      1 means everything was declined. 2 means some were declined. [GH-811]
  - commands/destroy: Doesn't require box to exist anymore. [GH-1629]
  - commands/init: force flag. [GH-3564]
  - commands/init: flag for minimal Vagrantfile creation (no comments). [GH-3611]
  - commands/rsync-auto: Picks up and syncs provisioner folders if
      provisioners are backed by rsync.
  - commands/rsync-auto: Detects when new synced folders were added and warns
      user they won't be synced until `vagrant reload`.
  - commands/ssh-config: Works without a target in multi-machine envs [GH-2844]
  - guests/freebsd: Support for virtio interfaces. [GH-3082]
  - guests/openbsd: Support for virtio interfaces. [GH-3082]
  - guests/redhat: Networking works for upcoming RHEL7 release. [GH-3643]
  - providers/hyperv: Implement `vagrant ssh -c` support. [GH-3615]
  - provisioners/ansible: Support for Ansible Vault. [GH-3338]
  - provisioners/ansible: Show Ansible command executed. [GH-3628]
  - provisioners/salt: Colorize option. [GH-3603]
  - provisioners/salt: Ability to specify log level. [GH-3603]
  - synced\_folders: nfs: Improve sudo commands used to make them
      sudoers friendly. Examples in docs. [GH-3638]

BUG FIXES:

  - core: Adding a box from a network share on Windows works again. [GH-3279]
  - commands/plugin/install: Specific versions are now locked in.
  - commands/plugin/install: If insecure RubyGems.org is specified as a
      source, use that. [GH-3610]
  - commands/rsync-auto: Interrupt exits properly. [GH-3552]
  - commands/rsync-auto: Run properly on Windows. [GH-3547]
  - communicators/ssh: Detect if `config.ssh.shell` is invalid. [GH-3040]
  - guests/debian: Can set hostname if hosts doesn't contain an entry
      already for 127.0.1.1 [GH-3271]
  - guests/linux: For `read_ip_address` capability, set `LANG=en` so
      it works on international systems. [GH-3029]
  - providers/virtualbox: VirtalBox detection works properly again on
      Windows when the `VBOX_INSTALL_PATH` has multiple elements. [GH-3549]
  - providers/virtualbox: Forcing MAC address on private network works
      properly again. [GH-3588]
  - provisioners/chef-solo: Fix Chef version checking to work with prerelease
      versions. [GH-3604]
  - provisioners/salt: Always copy keys and configs on provision. [GH-3536]
  - provisioners/salt: Install args should always be present with bootstrap.
  - provisioners/salt: Overwrite keys properly on subsequent provisions [GH-3575]
  - provisioners/salt: Bootstrap uses raw GitHub URL rather than subdomain. [GH-3583]
  - synced\_folders/nfs: Acquires a process-level lock so exports don't
      collide with Vagrant running in parallel.
  - synced\_folders/nfs: Implement usability check so that hosts that
      don't support NFS get an error earlier. [GH-3625]
  - synced\_folders/rsync: Add UserKnownHostsFile option to not complain. [GH-3511]
  - synced\_folders/rsync: Proxy command is used properly if set. [GH-3553]
  - synced\_folders/rsync: Owner/group settings are respected. [GH-3544]
  - synced\_folders/smb: Passwords with symbols work. [GH-3642]

PLUGIN AUTHOR CHANGES:

  - **New host capability:** "rdp\_client". This capability gets the RDP connection
      info and must launch the RDP client on the system.
  - core: The "Call" middleware now merges the resulting middleware stack
      into the current stack, rather than running it as a separate stack.
      The result is that ordering is preserved.
  - core: The "Message" middleware now takes a "post" option that will
      output the message on the return-side of the middleware stack.
  - core: Forwarded port collision repair works when Vagrant is run in
      parallel with other Vagrant processes. [GH-2966]
  - provider: Providers can now specify that boxes are optional. This lets
      you use the provider without a `config.vm.box`. Useful for providers like
      AWS or Docker.
  - provider: A new class-level `usable?` method can be implemented on the
      provider implementation. This returns or raises an error when the
      provider is not usable (i.e. VirtualBox isn't installed for VirtualBox)
  - synced\_folders: New "disable" method for removing synced folders from
      a running machine.

## 1.5.4 (April 21, 2014)

IMPROVEMENTS:

  - commands/box/list: Doesn't parse Vagrantfile. [GH-3502]
  - providers/hyperv: Implement the provision command. [GH-3494]

BUG FIXES:

  - core: Allow overriding of the default SSH port. [GH-3474]
  - commands/box/remove: Make output nicer. [GH-3470]
  - commands/box/update: Show currently installed version. [GH-3467]
  - command/rsync-auto: Works properly on Windows.
  - guests/coreos: Fix test for Docker daemon running.
  - guests/linux: Fix test for Docker provisioner whether Docker is
      running.
  - guests/linux: Fix regression where rsync owner/group stopped
      working. [GH-3485]
  - provisioners/docker: Fix issue where we weren't waiting for Docker
      to properly start before issuing commands. [GH-3482]
  - provisioners/shell: Better validation of master config path, results
      in no more stack traces at runtime. [GH-3505]

## 1.5.3 (April 14, 2014)

IMPROVEMENTS:

  - core: 1.5 upgrade code gives users a chance to quit. [GH-3212]
  - commands/rsync-auto: An initial sync is done before watching folders. [GH-3327]
  - commands/rsync-auto: Exit immediately if there are no paths to watch.
      [GH-3446]
  - provisioners/ansible: custom vars/hosts files can be added in
      .vagrant/provisioners/ansible/inventory/ directory [GH-3436]

BUG FIXES:

  - core: Randomize some filenames internally to improve the parallelism
      of Vagrant. [GH-3386]
  - core: Don't error if network problems cause box update check to
      fail [GH-3391]
  - core: `vagrant` on Windows cmd.exe doesn't always exit with exit
      code zero. [GH-3420]
  - core: Adding a box from a network share has nice error on Windows. [GH-3279]
  - core: Setting an ID on a provisioner now works. [GH-3424]
  - core: All synced folder paths containing symlinks are fully
      expanded before sharing. [GH-3444]
  - core: Windows no longer sees "process not started" errors rarely.
  - commands/box/repackage: Works again. [GH-3372]
  - commands/box/update: Update should check for updates from latest
      version. [GH-3452]
  - commands/package: Nice error if includes contain symlinks. [GH-3200]
  - commands/rsync-auto: Don't crash if the machine can't be communicated
      to. [GH-3419]
  - communicators/ssh: Throttle connection attempt warnings if the warnings
      are the same. [GH-3442]
  - guests/coreos: Docker provisioner works. [GH-3425]
  - guests/fedora: Fix hostname setting. [GH-3382]
  - guests/fedora: Support predictable network interface names for
      public/private networks. [GH-3207]
  - guests/linux: Rsync folders have proper group if owner not set. [GH-3223]
  - guests/linux: If SMB folder mounting fails, the password will no
      longer be shown in plaintext in the output. [GH-3203]
  - guests/linux: SMB mount works with passwords with symbols. [GH-3202]
  - providers/hyperv: Check for PowerShell features. [GH-3398]
  - provisioners/docker: Don't automatically generate container name with
      a forward slash. [GH-3216]
  - provisioners/shell: Empty shell scripts don't cause errors. [GH-3423]
  - synced\_folders/smb: Only set the chmod properly by default on Windows
      if it isn't already set. [GH-3394]
  - synced\_folders/smb: Sharing folders with odd characters like parens
      works properly now. [GH-3405]

## 1.5.2 (April 2, 2014)

IMPROVEMENTS:

  - **New guest:** SmartOS
  - core: Change wording from "error" to "warning" on SSH retry output
    to convey actual meaning.
  - commands/plugin: Listing plugins now has machine-readable output. [GH-3293]
  - guests/omnios: Mount NFS capability [GH-3282]
  - synced\_folders/smb: Verify PowerShell v3 or later is running. [GH-3257]

BUG FIXES:

  - core: Vagrant won't collide with newer versions of Bundler [GH-3193]
  - core: Allow provisioner plugins to not have a config class. [GH-3272]
  - core: Removing a specific box version that doesn't exist doesn't
      crash Vagrant. [GH-3364]
  - core: SSH commands are forced to be ASCII.
  - core: private networks with DHCP type work if type parameter is
      a string and not a symbol. [GH-3349]
  - core: Converting to cygwin path works for folders with spaces. [GH-3304]
  - core: Can add boxes with spaces in their path. [GH-3306]
  - core: Prerelease plugins installed are locked to that prerelease
      version. [GH-3301]
  - core: Better error message when adding a box with a malformed version. [GH-3332]
  - core: Fix a rare issue where vagrant up would complain it couldn't
      check version of a box that doesn't exist. [GH-3326]
  - core: Box version constraint can't be specified with old-style box. [GH-3260]
  - commands/box: Show versions when listing. [GH-3316]
  - commands/box: Outdated check can list local boxes that are newer. [GH-3321]
  - commands/status: Machine readable output contains the target. [GH-3218]
  - guests/arch: Reload udev rules after network change. [GH-3322]
  - guests/debian: Changing host name works properly. [GH-3283]
  - guests/suse: Shutdown works correctly on SLES [GH-2775]
  - hosts/linux: Don't hardcode `exportfs` path. Now searches the PATH. [GH-3292]
  - providers/hyperv: Resume command works properly. [GH-3336]
  - providers/virtualbox: Add missing translation for stopping status. [GH-3368]
  - providers/virtualbox: Host-only networks set cableconnected property
      to "yes" [GH-3365]
  - provisioners/docker: Use proper flags for 0.9. [GH-3356]
  - synced\_folders/rsync: Set chmod flag by default on Windows. [GH-3256]
  - synced\_folders/smb: IDs of synced folders are hashed to work better
      with VMware. [GH-3219]
  - synced\_folders/smb: Properly remove existing folders with the
      same name. [GH-3354]
  - synced\_folders/smb: Passwords with symbols now work. [GH-3242]
  - synced\_folders/smb: Exporting works for non-english locale Windows
      machines. [GH-3251]

## 1.5.1 (March 13, 2014)

IMPROVEMENTS:

  - guests/tinycore: Will now auto-install rsync.
  - synced\_folders/rsync: rsync-auto will not watch filesystem for
    excluded paths. [GH-3159]

BUG FIXES:

  - core: V1 Vagrantfiles can upgrade provisioners properly. [GH-3092]
  - core: Rare EINVAL errors on box adding are gone. [GH-3094]
  - core: Upgrading the home directory for Vagrant 1.5 uses the Vagrant
    temp dir. [GH-3095]
  - core: Assume a box isn't metadata if it exceeds 20 MB. [GH-3107]
  - core: Asking for input works even in consoles that don't support
    hiding input. [GH-3119]
  - core: Adding a box by path in Cygwin on Windos works. [GH-3132]
  - core: PowerShell scripts work when they're in a directory with
    spaces. [GH-3100]
  - core: If you add a box path that doesn't exist, error earlier. [GH-3091]
  - core: Validation on forwarded ports to make sure they're between
    0 and 65535. [GH-3187]
  - core: Downloads with user/password use the curl `-u` flag. [GH-3183]
  - core: `vagrant help` no longer loads the Vagrantfile. [GH-3180]
  - guests/darwin: Fix an exception when configuring networks. [GH-3143]
  - guests/linux: Only chown folders/files in rsync if they don't
    have the proper owner. [GH-3186]
  - hosts/linux: Unusual sed delimiter to avoid conflicts. [GH-3167]
  - providers/virtualbox: Make more internal interactions with VBoxManage
    retryable to avoid spurious VirtualBox errors. [GH-2831]
  - providers/virtualbox: Import progress works again on Windows.
  - provisioners/ansible: Request SSH info within the provision method,
    when we know its available. [GH-3111]
  - synced\_folders/rsync: owner/group settings work. [GH-3163]

## 1.5.0 (March 10, 2014)

BREAKING CHANGES:

  - provisioners/ansible: the machine name (taken from Vagrantfile) is now
    set as default limit to ensure that vagrant provision steps only
    affect the expected machine.

DEPRECATIONS:

  - provisioners/chef-solo: The "nfs" setting has been replaced by
    `synced_folder_type`. The "nfs" setting will be removed in the next
    version.
  - provisioners/puppet: The "nfs" setting has been replaced by
    `synced_folder_type`. The "nfs" setting will be removed in the next
    version.

FEATURES:

  - **New provider:** Hyper-V. If you're on a Windows machine with Hyper-V
    enabled, Vagrant can now manage Hyper-V virtual machines out of the box.
  - **New guest:** Funtoo (change host name and networks supported)
  - **New guest:** NetBSD
  - **New guest:** TinyCore Linux. This allows features such as networking,
    halting, rsync and more work with Boot2Docker.
  - **New synced folder type:** rsync - Does a one-time one-directional sync
    to the guest machine. New commands `vagrant rsync` and `vagrant rsync-auto`
    can resync the folders.
  - **New synced folder type:** SMB- Allows bi-directional folder syncing
    using SMB on Windows hosts with any guest.
  - Password-based SSH authentication. This lets you use almost any off-the-shelf
    virtual machine image with Vagrant. Additionally, Vagrant will automatically
    insert a keypair into the machine.
  - Plugin versions can now be constrained to a range of versions. Example:
    `vagrant plugin install foo --plugin-version "> 1.0, < 1.1"`
  - Host-specific operations now use a "host capabilities" system much like
    guests have used "guest capabilities" for a few releases now. This allows
    plugin developers to create pluggable host-specific capabilities and makes
    further integrating Vagrant with new operating systems even easier.
  - You can now override provisioners within sub-VM configuration and
    provider overrides. See documentation for more info. [GH-1113]
  - providers/virtualbox: Provider-specific configuration `cpus` can be used
    to set the number of CPUs on the VM [GH-2800]
  - provisioners/docker: Can now build images using `docker build`. [GH-2615]

IMPROVEMENTS:

  - core: Added "error-exit" type to machine-readable output which contains
    error information that caused a non-zero exit status. [GH-2999]
  - command/destroy: confirmation will re-ask question if bad input. [GH-3027]
  - guests/solaris: More accurate Solaris >= 11, < 11 detection. [GH-2824]
  - provisioners/ansible: Generates a single inventory file, rather than
    one per machine. See docs for more info. [GH-2991]
  - provisioners/ansible: SSH forwarding support. [GH-2952]
  - provisioners/ansible: Multiple SSH keys can now be attempted [GH-2952]
  - provisioners/ansible: Disable SSH host key checking by default,
    which improves the experience. We believe this is a sane default
    for ephemeral dev machines.
  - provisioners/chef-solo: New config `synced_folder_type` replaces the
    `nfs` option. This can be used to set the synced folders the provisioner
    needs to any type. [GH-2709]
  - provisioners/chef-solo: `roles_paths` can now be an array of paths in
    Chef 11.8.0 and newer. [GH-2975]
  - provisioners/docker: Can start a container without daemonization.
  - provisioners/docker: Started containers are given names. [GH-3051]
  - provisioners/puppet: New config `synced_folder_type` replaces the
    `nfs` option. This can be used to set the synced folders the provisioner
    needs to any type. [GH-2709]
  - commands/plugin: `vagrant plugin update` will now update all installed
    plugins, respecting any constraints set.
  - commands/plugin: `vagrant plugin uninstall` can now uninstall multiple
    plugins.
  - commands/plugin: `vagrant plugin install` can now install multiple
    plugins.
  - hosts/redhat: Recognize Korora OS. [GH-2869]
  - synced\_folders/nfs: If the guest supports it, NFS clients will be
    automatically installed in the guest.

BUG FIXES:

  - core: If an exception was raised while attempting to connect to SSH
    for the first time, it would get swallowed. It is properly raised now.
  - core: Plugin installation does not fail if your local gemrc file has
    syntax errors.
  - core: Plugins that fork within certain actions will no longer hang
    indefinitely. [GH-2756]
  - core: Windows checks home directory permissions more correctly to
    warn of potential issues.
  - core: Synced folders set to the default synced folder explicitly won't
    be deleted. [GH-2873]
  - core: Static IPs can end in ".1". A warning is now shown. [GH-2914]
  - core: Adding boxes that have directories in them works on Windows.
  - core: Vagrant will not think provisioning is already done if
    the VM is manually deleted outside of Vagrant.
  - core: Box file checksums of large files works properly on Windows.
    [GH-3045]
  - commands/box: Box add `--force` works with `--provider` flag. [GH-2757]
  - commands/box: Listing boxes with machine-readable output crash is gone.
  - commands/plugin: Plugin installation will fail if dependencies conflict,
    rather than at runtime.
  - commands/ssh: When using `-c` on Windows, no more TTY errors.
  - commands/ssh-config: ProxyCommand is included in output if it is
    set. [GH-2950]
  - guests/coreos: Restart etcd after configuring networks. [GH-2852]
  - guests/linux: Don't chown VirtualBox synced folders if mounting
    as readonly. [GH-2442]
  - guests/redhat: Set hostname to FQDN, per the documentation for RedHat.
    [GH-2792]
  - hosts/bsd: Don't invoke shell for NFS sudo calls. [GH-2808]
  - hosts/bsd: Sort NFS exports to avoid false validation errors. [GH-2927]
  - hosts/bsd: No more checkexports NFS errors if you're sharing the
    same directory. [GH-3023]
  - hosts/gentoo: Look for systemctl in `/usr/bin` [GH-2858]
  - hosts/linux: Properly escape regular expression to prune NFS exports,
    allowing VMware to work properly. [GH-2934]
  - hosts/opensuse: Start NFS server properly. [GH-2923]
  - providers/virtualbox: Enabling internal networks by just setting "true"
    works properly. [GH-2751]
  - providers/virtualbox: Make more internal interactions with VBoxManage
    retryable to avoid spurious VirtualBox errors. [GH-2831]
  - providers/virtualbox: Config validation catches invalid keys. [GH-2843]
  - providers/virtualbox: Fix network adapter configuration issue if using
    provider-specific config. [GH-2854]
  - providers/virtualbox: Bridge network adapters always have their
    "cable connected" properly. [GH-2906]
  - provisioners/chef: When chowning folders, don't follow symlinks.
  - provisioners/chef: Encrypted data bag secrets also in Chef solo are
    now uploaded to the provisioning path to avoid perm issues. [GH-2845]
  - provisioners/chef: Encrypted data bag secret is removed from the
    machine before and after provisioning also with Chef client. [GH-2845]
  - provisioners/chef: Set `encrypted_data_bag_secret` on the VM to `nil`
    if the secret is not specified. [GH-2984]
  - provisioners/chef: Fix loading of the custom configure file. [GH-876]
  - provisioners/docker: Only add SSH user to docker group if the user
    isn't already in it. [GH-2838]
  - provisioners/docker: Configuring autostart works properly with
    the newest versions of Docker. [GH-2874]
  - provisioners/puppet: Append default module path to the module paths
    always. [GH-2677]
  - provisioners/salt: Setting pillar data doesn't require `deep_merge`
    plugin anymore. [GH-2348]
  - provisioners/salt: Options can now set install type and install args.
    [GH-2766]
  - provisioners/salt: Fix case when salt would say "options only allowed
    before install arguments" [GH-3005]
  - provisioners/shell: Error if script is encoded incorrectly. [GH-3000]
  - synced\_folders/nfs: NFS entries are pruned on every `vagrant up`,
    if there are any to prune. [GH-2738]

## 1.4.3 (January 2, 2014)

BUG FIXES:

  - providers/virtualbox: `vagrant package` works properly again. [GH-2739]

## 1.4.2 (December 31, 2013)

IMPROVEMENTS:

  - guests/linux: emit upstart event when NFS folders are mounted. [GH-2705]
  - provisioners/chef-solo: Encrypted data bag secret is removed from the
    machine after provisioning. [GH-2712]

BUG FIXES:

  - core: Ctrl-C no longer raises "trap context" exception.
  - core: The version for `Vagrant.configure` can now be an int. [GH-2689]
  - core: `Vagrant.has_plugin?` tries to use plugin's gem name before
    registered plugin name [GH-2617]
  - core: Fix exception if an EOFError was somehow raised by Ruby while
    checking a box checksum. [GH-2716]
  - core: Better error message if your plugin state file becomes corrupt
    somehow. [GH-2694]
  - core: Box add will fail early if the box already exists. [GH-2621]
  - hosts/bsd: Only run `nfsd checkexports` if there is an exports file.
    [GH-2714]
  - commands/plugin: Fix exception that could happen rarely when installing
    a plugin.
  - providers/virtualbox: Error when packaging if the package already exists
    _before_ the export is done. [GH-2380]
  - providers/virtualbox: NFS with static IP works even if VirtualBox
    guest additions aren't installed (regression). [GH-2674]
  - synced\_folders/nfs: sudo will only ask for password one at a time
    when using a parallel provider [GH-2680]

## 1.4.1 (December 18, 2013)

IMPROVEMENTS:

  - hosts/bsd: check NFS exports file for issues prior to exporting
  - provisioners/ansible: Add ability to use Ansible groups in generated
    inventory [GH-2606]
  - provisioners/docker: Add support for using the provisioner with RedHat
    based guests [GH-2649]
  - provisioners/docker: Remove "Docker" prefix from Client and Installer
    classes [GH-2641]

BUG FIXES:

  - core: box removal of a V1 box works
  - core: `vagrant ssh -c` commands are now executed in the context of
    a login shell (regression). [GH-2636]
  - core: specifying `-t` or `-T` to `vagrant ssh -c` as extra args
    will properly enable/disable a TTY for OpenSSH. [GH-2618]
  - commands/init: Error if can't write Vagrantfile to directory. [GH-2660]
  - guests/debian: fix `use_dhcp_assigned_default_route` to work properly.
    [GH-2648]
  - guests/debian,ubuntu: fix change\_host\_name for FQDNs with trailing
    dots [GH-2610]
  - guests/freebsd: configuring networks in the guest works properly
    [GH-2620]
  - guests/redhat: fix configure networks bringing down interfaces that
    don't exist. [GH-2614]
  - providers/virtualbox: Don't override NFS exports for all VMs when
    coming up. [GH-2645]
  - provisioners/ansible: Array arguments work for raw options [GH-2667]
  - provisioners/chef-client: Fix node/client deletion when node\_name is not
    set. [GH-2345]
  - provisioners/chef-solo: Force remove files to avoid cases where
    a prompt would be shown to users. [GH-2669]
  - provisioners/puppet: Don't prepend default module path for Puppet
    in case Puppet is managing its own paths. [GH-2677]

## 1.4.0 (December 9, 2013)

FEATURES:

  - New provisioner: Docker. Install Docker, pull containers, and run
    containers easier than ever.
  - Machine readable output. Vagrant now has machine-friendly output by
    using the `--machine-readable` flag.
  - New plugin type: synced folder implementation. This allows new ways of
    syncing folders to be added as plugins to Vagrant.
  - The `Vagrant.require_version` function can be used at the top of a Vagrantfile
    to enforce a minimum/maximum Vagrant version.
  - Adding boxes via `vagrant box add` and the Vagrantfile both support
    providing checksums of the box files.
  - The `--debug` flag can be specified on any command now to get debug-level
    log output to ease reporting bugs.
  - You can now specify a memory using `vb.memory` setting with VirtualBox.
  - Plugin developers can now hook into `environment_plugins_loaded`, which is
    executed after plugins are loaded but before Vagrantfiles are parsed.
  - VirtualBox internal networks are now supported. [GH-2020]

IMPROVEMENTS:

  - core: Support resumable downloads [GH-57]
  - core: owner/group of shared folders can be specified by integers. [GH-2390]
  - core: the VAGRANT\_NO\_COLOR environmental variable may be used to enable
    `--no-color` mode globally. [GH-2261]
  - core: box URL and add date is tracked and shown if `-i` flag is
    specified for `vagrant box list` [GH-2327]
  - core: Multiple SSH keys can be specified with `config.ssh.private_key_path`
    [GH-907]
  - core: `config.vm.box_url` can be an array of URLs. [GH-1958]
  - commands/box/add: Can now specify a custom CA cert for verifying
    certs from a custom CA. [GH-2337]
  - commands/box/add: Can now specify a client cert when downloading a
    box. [GH-1889]
  - commands/init: Add `--output` option for specifing output path, or
    "-" for stdin. [GH-1364]
  - commands/provision: Add `--no-parallel` option to disable provider
    parallelization if the provider supports it. [GH-2404]
  - commands/ssh: SSH compression is enabled by default. [GH-2456]
  - commands/ssh: Inline commands specified with "-c" are now executed
    using OpenSSH rather than pure-Ruby SSH. It is MUCH faster, and
    stdin works!
  - communicators/ssh: new configuration `config.ssh.pty` is a boolean for
    whether you want ot use a PTY for provisioning.
  - guests/linux: emit upstart event `vagrant-mounted` if upstart is
    available. [GH-2502]
  - guests/pld: support changing hostname [GH-2543]
  - providers/virtualbox: Enable symlinks for VirtualBox 4.1. [GH-2414]
  - providers/virtualbox: default VM name now includes milliseconds with
    a random number to try to avoid conflicts in CI environments. [GH-2482]
  - providers/virtualbox: customizations via VBoxManage are retried, avoiding
    VirtualBox flakiness [GH-2483]
  - providers/virtualbox: NFS works with DHCP host-only networks now. [GH-2560]
  - provisioners/ansible: allow files for extra vars [GH-2366]
  - provisioners/puppet: client cert and private key can now be specified
    for the puppet server provisioner. [GH-902]
  - provisioners/puppet: the manifests path can be in the VM. [GH-1805]
  - provisioners/shell: Added `keep_color` option to not automatically color
    output based on stdout/stderr. [GH-2505]
  - provisioners/shell: Arguments can now be an array of args. [GH-1949]
  - synced\_folders/nfs: Specify `nfs_udp` to false to disable UDP based
    NFS folders. [GH-2304]

BUG FIXES:

  - core: Make sure machine IDs are always strings. [GH-2434]
  - core: 100% CPU spike when waiting for SSH is fixed. [GH-2401]
  - core: Command lookup works on systems where PATH is not valid UTF-8 [GH-2514]
  - core: Human-friendly error if box metadata.json becomes corrupted. [GH-2305]
  - core: Don't load Vagrantfile on `vagrant plugin` commands, allowing
    Vagrantfiles that use plugins to work. [GH-2388]
  - core: global flags are ignored past the "--" on the CLI. [GH-2491]
  - core: provisoining will properly happen if `up` failed. [GH-2488]
  - guests/freebsd: Mounting NFS folders works. [GH-2400]
  - guests/freebsd: Uses `sh` by default for shell. [GH-2485]
  - guests/linux: upstart events listening for `vagrant-mounted` won't
    wait for jobs to complete, fixing issues with blocking during
    vagrant up [GH-2564]
  - guests/redhat: `DHCP_HOSTNAME` is set to the hostname, not the FQDN. [GH-2441]
  - guests/redhat: Down interface before messing up configuration file
    for networking. [GH-1577]
  - guests/ubuntu: "localhost" is preserved when changing hostnames.
    [GH-2383]
  - hosts/bsd: Don't set mapall if maproot is set in NFS. [GH-2448]
  - hosts/gentoo: Support systemd for NFS startup. [GH-2382]
  - providers/virtualbox: Don't start new VM if VirtualBox has transient
    failure during `up` from suspended. [GH-2479]
  - provisioners/chef: Chef client encrypted data bag secrets are now
    uploaded to the provisioning path to avoid perm issues. [GH-1246]
  - provisioners/chef: Create/chown the cache and backup folders. [GH-2281]
  - provisioners/chef: Verify environment paths exist in config
    validation step. [GH-2381]
  - provisioners/puppet: Multiple puppet definitions in a Vagrantfile
    work correctly.
  - provisioners/salt: Bootstrap on FreeBSD systems work. [GH-2525]
  - provisioners/salt: Extra args for bootstrap are put in the proper
    location. [GH-2558]

## 1.3.5 (October 15, 2013)

FEATURES:

  - VirtualBox 4.3 is now supported. [GH-2374]
  - ESXi is now a supported guest OS. [GH-2347]

IMPROVEMENTS:

  - guests/redhat: Oracle Linux is now supported. [GH-2329]
  - provisioners/salt: Support running overstate. [GH-2313]

BUG FIXES:

  - core: Fix some places where "no error message" errors were being
    reported when in fact there were errors. [GH-2328]
  - core: Disallow hyphens or periods for starting hostnames. [GH-2358]
  - guests/ubuntu: Setting hostname works properly. [GH-2334]
  - providers/virtualbox: Retryable VBoxManage commands are properly
    retried. [GH-2365]
  - provisioners/ansible: Verbosity won't be blank by default. [GH-2320]
  - provisioners/chef: Fix exception raised during Chef client node
    cleanup. [GH-2345]
  - provisioners/salt: Correct master seed file name. [GH-2359]

## 1.3.4 (October 2, 2013)

FEATURES:

  - provisioners/shell: Specify the `binary` option as true and Vagrant won't
    automatically replace Windows line endings with Unix ones.  [GH-2235]

IMPROVEMENTS:

  - guests/suse: Support installing CFEngine. [GH-2273]

BUG FIXES:

  - core: Don't output `\e[0K` anymore on Windows. [GH-2246]
  - core: Only modify `DYLD_LIBRARY_PATH` on Mac when executing commands
    in the installer context. [GH-2231]
  - core: Clear `DYLD_LIBRARY_PATH` on Mac if the subprocess is executing
    a setuid or setgid script. [GH-2243]
  - core: Defined action hook names can be strings now. They are converted
    to symbols internally.
  - guests/debian: FQDN is properly set when setting the hostname. [GH-2254]
  - guests/linux: Fix poor chown command for mounting VirtualBox folders.
  - guests/linux: Don't raise exception right away if mounting fails, allow
    retries. [GH-2234]
  - guests/redhat: Changing hostname changes DHCP_HOSTNAME. [GH-2267]
  - hosts/arch: Vagrant won't crash on Arch anymore. [GH-2233]
  - provisioners/ansible: Extra vars are converted to strings. [GH-2244]
  - provisioners/ansible: Output will show up on a task-by-task basis. [GH-2194]
  - provisioners/chef: Propagate disabling color if Vagrant has no color
    enabled. [GH-2246]
  - provisioners/chef: Delete from chef server exception fixed. [GH-2300]
  - provisioners/puppet: Work with restrictive umask. [GH-2241]
  - provisioners/salt: Remove bootstrap definition file on each run in
    order to avoid permissions issues. [GH-2290]

## 1.3.3 (September 18, 2013)

BUG FIXES:

  - core: Fix issues with dynamic linker not finding symbols on OS X. [GH-2219]
  - core: Properly clean up machine directories on destroy. [GH-2223]
  - core: Add a timeout to waiting for SSH connection and server headers
    on SSH. [GH-2226]

## 1.3.2 (September 17, 2013)

IMPROVEMENTS:

  - provisioners/ansible: Support more verbosity levels, better documentation.
    [GH-2153]
  - provisioners/ansible: Add `host_key_checking` configuration. [GH-2203]

BUG FIXES:

  - core: Report the proper invalid state when waiting for the guest machine
    to be ready
  - core: `Guest#capability?` now works with strings as well
  - core: Fix NoMethodError in the new `Vagrant.has_plugin?` method [GH-2189]
  - core: Convert forwarded port parameters to integers. [GH-2173]
  - core: Don't spike CPU to 100% while waiting for machine to boot. [GH-2163]
  - core: Increase timeout for individual SSH connection to 60 seconds. [GH-2163]
  - core: Call realpath after creating directory so NFS directory creation
    works. [GH-2196]
  - core: Don't try to be clever about deleting the machine state
    directory anymore. Manually done in destroy actions. [GH-2201]
  - core: Find the root Vagrantfile only if Vagrantfile is a file, not
    a directory. [GH-2216]
  - guests/linux: Try `id -g` in addition to `getent` for mounting
    VirtualBox shared folders [GH-2197]
  - hosts/arch: NFS exporting works properly, no exceptions. [GH-2161]
  - hosts/bsd: Use only `sudo` for writing NFS exports. This lets NFS
    exports work if you have sudo privs but not `su`. [GH-2191]
  - hosts/fedora: Fix host detection encoding issues. [GH-1977]
  - hosts/linux: Fix NFS export problems with `no_subtree_check`. [GH-2156]
  - installer/mac: Vagrant works properly when a library conflicts from
    homebrew. [GH-2188]
  - installer/mac: deb/rpm packages now have an epoch of 1 so that new
    installers don't appear older. [GH-2179]
  - provisioners/ansible: Default output level is now verbose again. [GH-2194]
  - providers/virtualbox: Fix an issue where destroy middlewares weren't
    being properly called. [GH-2200]

## 1.3.1 (September 6, 2013)

BUG FIXES:

  - core: Fix various issues where using the same options hash in a
    Vagrantfile can cause errors.
  - core: `VAGRANT_VAGRANTFILE` env var only applies to the project
    Vagrantfile name. [GH-2130]
  - core: Fix an issue where the data directory would be deleted too
    quickly in a multi-VM environment.
  - core: Handle the case where we get an EACCES cleaning up the .vagrant
    directory.
  - core: Fix exception on upgrade warnings from V1 to V2. [GH-2142]
  - guests/coreos: Proper IP detection. [GH-2146]
  - hosts/linux: NFS exporting works properly again. [GH-2137]
  - provisioners/chef: Work even with restrictive umask on user. [GH-2121]
  - provisioners/chef: Fix environment validation to be less restrictive.
  - provisioners/puppet: No more "shared folders cannot be found" error.
    [GH-2134]
  - provisioners/puppet: Work with restrictive umask on user by testing
    for folders with sudo. [GH-2121]

## 1.3.0 (September 5, 2013)

BACKWARDS INCOMPATIBILITY:

  - `config.ssh.max_tries` is gone. Instead of maximum tries, Vagrant now
    uses a simple overall timeout value `config.vm.boot_timeout` to wait for
    the machine to boot up.
  - `config.vm.graceful_halt_retry_*` settings are gone. Instead, a single
    timeout is now used to wait for a graceful halt to work, specified
    by `config.vm.graceful_halt_timeout`.
  - The ':extra' flag to shared folders for specifying arbitrary mount
    options has been replaced with the `:mount_options` flag, which is now
    an array of mount options.
  - `vagrant up` will now only run provisioning by default the first time
   it is run. Subsequent `reload` or `up` will need to explicitly specify
   the `--provision` flag to provision. [GH-1776]

FEATURES:

  - New command: `vagrant plugin update` to update specific installed plugins.
  - New provisioner: File provisioner. [GH-2112]
  - New provisioner: Salt provisioner. [GH-1626]
  - New guest: Mac OS X guest support. [GH-1914]
  - New guest: CoreOS guest support. Change host names and configure networks on
    CoreOS. [GH-2022]
  - New guest: Solaris 11 guest support. [GH-2052]
  - Support for environments in the Chef-solo provisioner. [GH-1915]
  - Provisioners can now define "cleanup" tasks that are executed on
    `vagrant destroy`. [GH-1302]
  - Chef Client provisioner will now clean up the node/client using
    `knife` if configured to do so.
  - `vagrant up` has a `--no-destroy-on-error` flag that will not destroy
    the VM if a fatal error occurs. [GH-2011]
  - NFS: Arbitrary mount options can be specified using the
   `mount_options` option on synced folders. [GH-1029]
  - NFS: Arbitrary export options can be specified using
   `bsd__nfs_options` and `linux__nfs_options`. [GH-1029]
  - Static IP can now be set on public networks. [GH-1745]
  - Add `Vagrant.has_plugin?` method for use in Vagrantfile to check
    if a plugin is installed. [GH-1736]
  - Support for remote shell provisioning scripts [GH-1787]

IMPROVEMENTS:

  - core: add `--color` to any Vagrant command to FORCE color output. [GH-2027]
  - core: "config.vm.host_name" works again, just an alias to hostname.
  - core: Reboots via SSH are now handled gracefully (without exception).
  - core: Mark `disabled` as true on forwarded port to disable. [GH-1922]
  - core: NFS exports are now namespaced by user ID, so pruning NFS won't
    remove exports from other users. [GH-1511]
  - core: "vagrant -v" no longer loads the Vagrantfile
  - commands/box/remove: Fix stack trace that happens if no provider
    is specified. [GH-2100]
  - commands/plugin/install: Post install message of a plugin will be
    shown if available. [GH-1986]
  - commands/status: cosmetic improvement to better align names and
    statuses [GH-2016]
  - communicators/ssh: Support a proxy_command. [GH-1537]
  - guests/openbsd: support configuring networks, changing host name,
    and mounting NFS. [GH-2086]
  - guests/suse: Supports private/public networks. [GH-1689]
  - hosts/fedora: Support RHEL as a host. [GH-2088]
  - providers/virtualbox: "post-boot" customizations will run directly
    after boot, and before waiting for SSH. [GH-2048]
  - provisioners/ansible: Many more configuration options. [GH-1697]
  - provisioners/ansible: Ansible `inventory_path` can be a directory now. [GH-2035]
  - provisioners/ansible: Extra verbose option by setting `config.verbose`
    to `extra`. [GH-1979]
  - provisioners/ansible: `inventory_path` will be auto-generated if not
    specified. [GH-1907]
  - provisioners/puppet: Add `nfs` option to puppet provisioner. [GH-1308]
  - provisioners/shell: Set the `privileged` option to false to run
    without sudo. [GH-1370]

BUG FIXES:

  - core: Clean up ".vagrant" folder more effectively.
  - core: strip newlines off of ID file values [GH-2024]
  - core: Multiple forwarded ports with different protocols but the same
    host port can be specified. [GH-2059]
  - core: `:nic_type` option for private networks is respected. [GH-1704]
  - commands/up: provision-with validates the provisioners given. [GH-1957]
  - guests/arch: use systemd way of setting host names. [GH-2041]
  - guests/debian: Force bring up eth0. Fixes hangs on setting hostname.
   [GH-2026]
  - guests/ubuntu: upstart events are properly emitted again. [GH-1717]
  - hosts/bsd: Nicer error if can't read NFS exports. [GH-2038]
  - hosts/fedora: properly detect later CentOS versions. [GH-2008]
  - providers/virtualbox: VirtualBox 4.2 now supports up to 36
    network adapters. [GH-1886]
  - provisioners/ansible: Execute ansible with a cwd equal to the
    path where the Vagrantfile is. [GH-2051]
  - provisioners/all: invalid config keys will be properly reported. [GH-2117]
  - provisioners/ansible: No longer report failure on every run. [GH-2007]
  - provisioners/ansible: Properly handle extra vars with spaces. [GH-1984]
  - provisioners/chef: Formatter option works properly. [GH-2058]
  - provisioners/chef: Create/chown the provisioning folder before
    reading contents. [GH-2121]
  - provisioners/puppet: mount synced folders as root to avoid weirdness
  - provisioners/puppet: Run from the correct working directory. [GH-1967]
    with Puppet. [GH-2015]
  - providers/virtualbox: Use `getent` to get the group ID instead of
    `id` in case the name doesn't have a user. [GH-1801]
  - providers/virtualbox: Will only set the default name of the VM on
    initial `up`. [GH-1817]

## 1.2.7 (July 28, 2013)

BUG FIXES:

  - On Windows, properly convert synced folder host path to a string
    so that separator replacement works properly.
  - Use `--color=false` for no color in Puppet to support older
    versions properly. [GH-2000]
  - Make sure the hostname configuration is a string. [GH-1999]
  - cURL downloads now contain a user agent which fixes some
    issues with downloading Vagrant through proxies. [GH-2003]
  - `vagrant plugin install` will now always properly show the actual
    installed gem name. [GH-1834]

## 1.2.6 (July 26, 2013)

BUG FIXES:

  - Box collections with multiple formats work properly by converting
    the supported formats to symbols. [GH-1990]

## 1.2.5 (July 26, 2013)

FEATURES:

  - `vagrant help <command>` now works. [GH-1578]
  - Added `config.vm.box_download_insecure` to allow the box_url setting
    to point to an https site that won't be validated. [GH-1712]
  - VirtualBox VBoxManage customizations can now be specified to run
    pre-boot (the default and existing functionality, pre-import,
    or post-boot. [GH-1247]
  - VirtualBox no longer destroys unused network interfaces by default.
    This didn't work across multi-user systems and required admin privileges
    on Windows, so it has been disabled by default. It can be enabled using
    the VirtualBox provider-specific `destroy_unused_network_interfaces`
    configuration by setting it to true. [GH-1324]

IMPROVEMENTS:

  - Remote commands that fail will now show the stdout/stderr of the
    command that failed. [GH-1203]
  - Puppet will run without color if the UI is not colored. [GH-1344]
  - Chef supports the "formatter" configuration for setting the
    formatter. [GH-1250]
  - VAGRANT_DOTFILE_PATH environmental variable reintroduces the
    functionality removed in 1.1 from "config.dotfile_name" [GH-1524]
  - Vagrant will show an error if VirtualBox 4.2.14 is running.
  - Added provider to BoxNotFound error message. [GH-1692]
  - If Ansible fails to run properly, show an error message. [GH-1699]
  - Adding a box with the `--provider` flag will now allow a box for
    any of that provider's supported formats.
  - NFS mounts enable UDP by default, resulting in higher performance.
    (Because mount is over local network, packet loss is not an issue)
   [GH-1706]

BUG FIXES:

  - `box_url` now handles the case where the provider doesn't perfectly
    match the provider in use, but the provider supports it. [GH-1752]
  - Fix uninitialized constant error when configuring Arch Linux network. [GH-1734]
  - Debian/Ubuntu change hostname works properly if eth0 is configured
    with hot-plugging. [GH-1929]
  - NFS exports with improper casing on Mac OS X work properly. [GH-1202]
  - Shared folders overriding '/vagrant' in multi-VM environments no
    longer all just use the last value. [GH-1935]
  - NFS export fsid's are now 32-bit integers, rather than UUIDs. This
    lets NFS exports work with Linux kernels older than 2.6.20. [GH-1127]
  - NFS export allows access from all private networks on the VM. [GH-1204]
  - Default VirtualBox VM name now contains the machine name as defined
    in the Vagrantfile, helping differentiate multi-VM. [GH-1281]
  - NFS works properly on CentOS hosts. [GH-1394]
  - Solaris guests actually shut down properly. [GH-1506]
  - All provisioners only output newlines when the provisioner sends a
    newline. This results in the output looking a lot nicer.
  - Sharing folders works properly if ".profile" contains an echo. [GH-1677]
  - `vagrant ssh-config` IdentityFile is only wrapped in quotes if it
    contains a space. [GH-1682]
  - Shared folder target path can be a Windows path. [GH-1688]
  - Forwarded ports don't auto-correct by default, and will raise an
    error properly if they collide. [GH-1701]
  - Retry SSH on ENETUNREACH error. [GH-1732]
  - NFS is silently ignored on Windows. [GH-1748]
  - Validation so that private network static IP does not end in ".1" [GH-1750]
  - With forward agent enabled and sudo being used, Vagrant will automatically
    discover and set `SSH_AUTH_SOCK` remotely so that forward agent
    works properly despite misconfigured sudoers. [GH-1307]
  - Synced folder paths on Windows containing '\' are replaced with
    '/' internally so that they work properly.
  - Unused config objects are finalized properly. [GH-1877]
  - Private networks work with Fedora guests once again. [GH-1738]
  - Default internal encoding of strings in Vagrant is now UTF-8, allowing
    detection of Fedora to work again (which contained a UTF-8 string). [GH-1977]

## 1.2.4 (July 16, 2013)

FEATURES:

  - Chef solo and client provisioning now support a `custom_config_path`
    setting that accepts a path to a Ruby file to load as part of Chef
    configuration, allowing you to override any setting available. [GH-876]
  - CFEngine provisioner: you can now specify the package name to install,
    so CFEngine enterprise is supported. [GH-1920]

IMPROVEMENTS:

  - `vagrant box remove` works with only the name of the box if that
    box exists only backed by one provider. [GH-1032]
  - `vagrant destroy` returns exit status 1 if any of the confirmations
    are declined. [GH-923]
  - Forwarded ports can specify a host IP and guest IP to bind to. [GH-1121]
  - You can now set the "ip" of a private network that uses DHCP. This will
    change the subnet and such that the DHCP server uses.
  - Add `file_cache_path` support for chef_solo. [GH-1897]

BUG FIXES:

  - VBoxManage or any other executable missing from PATH properly
    reported. Regression from 1.2.2. [GH-1928]
  - Boxes downloaded as part of `vagrant up` are now done so _prior_ to
    config validation. This allows Vagrantfiles to references files that
    may be in the box itself. [GH-1061]
  - Chef removes dna.json and encrypted data bag secret file prior to
    uploading. [GH-1111]
  - NFS synced folders exporting sub-directories of other exported folders now
    works properly. [GH-785]
  - NFS shared folders properly dereference symlinks so that the real path
    is used, avoiding mount errors [GH-1101]
  - SSH channel is closed after the exit status is received, potentially
    eliminating any SSH hangs. [GH-603]
  - Fix regression where VirtualBox detection wasn't working anymore. [GH-1918]
  - NFS shared folders with single quotes in their name now work properly. [GH-1166]
  - Debian/Ubuntu request DHCP renewal when hostname changes, which will
    fix issues with FQDN detecting. [GH-1929]
  - SSH adds the "DSAAuthentication=yes" option in case that is disabled
    on the user's system. [GH-1900]

## 1.2.3 (July 9, 2013)

FEATURES:

  - Puppet provisioner now supports Hiera by specifying a `hiera_config_path`.
  - Added a `working_directory` configuration option to the Puppet apply
    provisioner so you can specify the working directory when `puppet` is
    called, making it friendly to Hiera data and such. [GH-1670]
  - Ability to specify the host IP to bind forwarded ports to. [GH-1785]

IMPROVEMENTS:

  - Setting hostnames works properly on OmniOS. [GH-1672]
  - Better VBoxManage error detection on Windows systems. This avoids
    some major issues where Vagrant would sometimes "lose" your VM. [GH-1669]
  - Better detection of missing VirtualBox kernel drivers on Linux
    systems. [GH-1671]
  - More precise detection of Ubuntu/Debian guests so that running Vagrant
    within an LXC container works properly now.
  - Allow strings in addition to symbols to more places in V1 configuration
    as well as V2 configuration.
  - Add `ARPCHECK=0` to RedHat OS family network configuration. [GH-1815]
  - Add SSH agent forwarding sample to initial Vagrantfile. [GH-1808]
  - VirtualBox: Only configure networks if there are any to configure.
    This allows linux's that don't implement this capability to work with
    Vagrant. [GH-1796]
  - Default SSH forwarded port now binds to 127.0.0.1 so only local
    connections are allowed. [GH-1785]
  - Use `netctl` for Arch Linux network configuration. [GH-1760]
  - Improve fedora host detection regular expression. [GH-1913]
  - SSH shows a proper error on EHOSTUNREACH. [GH-1911]

BUG FIXES:

  - Ignore "guest not ready" errors when attempting to graceful halt and
    carry on checks whether the halt succeeded. [GH-1679]
  - Handle the case where a roles path for Chef solo isn't properly
	defined. [GH-1665]
  - Finding V1 boxes now works properly again to avoid "box not found"
    errors. [GH-1691]
  - Setting hostname on SLES 11 works again. [GH-1781]
  - `config.vm.guest` properly forces guests again. [GH-1800]
  - The `read_ip_address` capability for linux properly reads the IP
    of only the first network interface. [GH-1799]
  - Validate that an IP is given for a private network. [GH-1788]
  - Fix uninitialized constant error for Gentoo plugin. [GH-1698]

## 1.2.2 (April 23, 2013)

FEATURES:

  - New `DestroyConfirm` built-in middleware for providers so they can
    more easily conform to the `destroy` action.

IMPROVEMENTS:

  - No longer an error if the Chef run list is empty. It is now
    a warning. [GH-1620]
  - Better locking around handling the `box_url` parameter for
    parallel providers.
  - Solaris guest is now properly detected on SmartOS, OmniOS, etc. [GH-1639]
  - Guest addition version detection is more robust, attempting other
    routes to get the version, and also retrying a few times. [GH-1575]

BUG FIXES:

  - `vagrant package --base` works again. [GH-1615]
  - Box overrides specified in provider config overrides no longer
    fail to detect the box. [GH-1617]
  - In a multi-machine environment, a box not found won't be downloaded
    multiple times. [GH-1467]
  - `vagrant box add` with a file path now works correctly on Windows
    when a drive letter is specified.
  - DOS line endings are converted to Unix line endings for the
    shell provisioner automatically. [GH-1495]

## 1.2.1 (April 17, 2013)

FEATURES:

  - Add a `--[no-]parallel` flag to `vagrant up` to enable/disable
    parallelism. Vagrant will parallelize by default.

IMPROVEMENTS:

  - Get rid of arbitrary 4 second sleep when connecting via SSH. The
    issue it was attempting to work around may be gone now.

BUG FIXES:

  - Chef solo run list properly set. [GH-1608]
  - Follow 30x redirects when downloading boxes. [GH-1607]
  - Chef client config defaults are done properly. [GH-1609]
  - VirtualBox mounts shared folders with the proper owner/group. [GH-1611]
  - Use the Mozilla CA cert bundle for cURL so SSL validation works
    properly.

## 1.2.0 (April 16, 2013)

BACKWARDS INCOMPATIBILITIES:

  - WINDOWS USERS: Vagrant now defaults to using the 'USERPROFILE' environmental
    variable for the home directory if it is set. This means that the default
    location for the Vagrant home directory is now `%USERPROFILE%/.vagrant.d`.
    On Cygwin, this will cause existing Cygwin users to "lose" their boxes.
    To work around this, either set `VAGRANT_HOME` to your Cygwin ".vagrant.d"
    folder or move your ".vagrant.d" folder to `USERPROFILE`. The latter is
    recommended for long-term support.
  - The constant `Vagrant::Environment::VAGRANT_HOME` was removed in favor of
    `Vagrant::Environment#default_vagrant_home`.

FEATURES:

  - Providers can now parallelize! If they explicitly support it, Vagrant
    will run "up" and other commands in parallel. For providers such AWS,
    this means that your instances will come up in parallel. VirtualBox
    does not support this mode.
  - Box downloads are now done via `curl` rather than Ruby's built-in
    HTTP library. This results in massive speedups, support for SSL
    verification, FTP downloads, and more.
  - `config.vm.provider` now takes an optional second parameter to the block,
    allowing you to override any configuration value. These overrides are
    applied last, and therefore override any other configuration value.
    Note that while this feature is available, the "Vagrant way" is instead
    to use box manifests to ensure that the "box" for every provider matches,
    so these sorts of overrides are unnecessary.
  - A new "guest capabilities" system to replace the old "guest" system.
    This new abstraction allows plugins to define "capabilities" that
    certain guest operating systems can implement. This allows greater
    flexibility in doing guest-specific behavior.
  - Ansible provisioner support. [GH-1465]
  - Providers can now support multiple box formats by specifying the
    `box_format:` option.
  - CFEngine provisioner support.
  - `config.ssh.default` settings introduced to set SSH defaults that
    providers can still override. [GH-1479]

IMPROVEMENTS:

  - Full Windows support in cmd.exe, PowerShell, Cygwin, and MingW based
    environments.
  - By adding the "disabled" boolean flag to synced folders you can disable
    them altogether. [GH-1004]
  - Specify the default provider with the `VAGRANT_DEFAULT_PROVIDER`
    environmental variable. [GH-1478]
  - Invalid settings are now caught and shown in a user-friendly way. [GH-1484]
  - Detect PuTTY Link SSH client on Windows and show an error. [GH-1518]
  - `vagrant ssh` in Cygwin won't output DOS path file warnings.
  - Add `--rtcuseutc on` as a sane default for VirtualBox. [GH-912]
  - SSH will send keep-alive packets every 5 seconds by default to
    keep connections alive. Can be disabled with `config.ssh.keep_alive`. [GH-516]
  - Show a message on `vagrant up` if the machine is already running. [GH-1558]
  - "Running provisioner" output now shoes the provisioner shortcut name,
    rather than the less-than-helpful class name.
  - Shared folders with the same guest path will overwrite each other. No
    more shared folder IDs.
  - Shell provisioner outputs script it is running. [GH-1568]
  - Automatically merge forwarded ports that share the same host
    port.

BUG FIXES:

  - The `:mac` option for host-only networks is respected. [GH-1536]
  - Don't preserve modified time when untarring boxes. [GH-1539]
  - Forwarded port auto-correct will not auto-correct to a port
    that is also in use.
  - Cygwin will always output color by default. Specify `--no-color` to
    override this.
  - Assume Cygwin has a TTY for asking for input. [GH-1430]
  - Expand Cygwin paths to Windows paths for calls to VBoxManage and
    for VirtualBox shared folders.
  - Output the proper clear line text for shells in Cygwin when
    reporting dynamic progress.
  - When using `Builder` instances for hooks, the builders will be
    merged for the proper before/after chain. [GH-1555]
  - Use the Vagrant temporary directory again for temporary files
    since they can be quite large and were messing with tmpfs. [GH-1442]
  - Fix issue parsing extra SSH args in `vagrant ssh` in multi-machine
    environments. [GH-1545]
  - Networks come back up properly on RedHat systems after reboot. [GH-921]
  - `config.ssh` settings override all detected SSH settings (regression). [GH-1479]
  - `ssh-config` won't raise an exception if the VirtualBox machine
    is not created. [GH-1562]
  - Multiple machines defined in the same Vagrantfile with the same
    name will properly merge.
  - More robust hostname checking for RedHat. [GH-1566]
  - Cookbook path existence for Chef is no longer an error, so that
    things like librarian and berkshelf plugins work properly. [GH-1570]
  - Chef solo provisioner uses proper SSH username instead of hardcoded
    config. [GH-1576]
  - Shell provisioner takes ownership of uploaded files properly so
    that they can also be manually executed later. [GH-1576]

## 1.1.6 (April 3, 2013)

BUG FIXES:

  - Fix SSH re-use connection logic to drop connection if an
    error occurs.

## 1.1.5 (April 2, 2013)

IMPROVEMENTS:

  - More robust SSH connection close detection.
  - Don't load `vagrant plugin` installed plugins when in a Bundler
    environment. This happens during plugin development. This will make
    Vagrant errors much quieter when developing plugins.
  - Vagrant will detect Bundler environments, make assumptions that you're
    developing plugins, and will quiet its error output a bit.
  - More comprehensive synced folder configuration validation.
  - VBoxManage errors now show the output from the command so that
    users can potentially know what is wrong.

BUG FIXES:

  - Proper error message if invalid provisioner is used. [GH-1515]
  - Don't error on graceful halt if machine just shut down very
    quickly. [GH-1505]
  - Error message if private key for SSH isn't owned by the proper
    user. [GH-1503]
  - Don't error too early when `config.vm.box` is not properly set.
  - Show a human-friendly error if VBoxManage is not found (exit
    status 126). [GH-934]
  - Action hook prepend/append will only prepend or append once.
  - Retry SSH on Errno::EACCES.
  - Show an error if an invalid network type is used.
  - Don't share Chef solo folder if it doesn't exist on host.

## 1.1.4 (March 25, 2013)

BUG FIXES:

  - Default forwarded port adapter for VirtualBox should be 1.

## 1.1.3 (March 25, 2013)

IMPROVEMENTS:

  - Puppet apply provisioner now retains the default module path
    even while specifying custom module paths. [GH-1207]
  - Re-added DHCP support for host-only networks. [GH-1466]
  - Ability to specify a plugin version, plugin sources, and
    pre-release versions using `--plugin-version`, `--plugin-source`,
    and `--plugin-prerelease`. [GH-1461]
  - Move VirtualBox guest addition checks to after the machine
    boots. [GH-1179]
  - Removed `Vagrant::TestHelpers` because it doesn't really work anymore.
  - Add PLX linux guest support. [GH-1490]

BUG FIXES:

  - Attempt to re-establish SSH connection on `Net::SSH::Disconnect`
  - Allow any value that can convert to a string for `Vagrant.plugin`
  - Chef solo `recipe_url` works properly again. [GH-1467]
  - Port collision detection works properly in VirtualBox with
    auto-corrected ports. [GH-1472]
  - Fix obscure error when temp directory is world writable when
    adding boxes.
  - Improved error handling around network interface detection for
    VirtualBox [GH-1480]

## 1.1.2 (March 18, 2013)

BUG FIXES:

  - When not specifying a cookbooks_path for chef-solo, an error won't
    be shown if "cookbooks" folder is missing.
  - Fix typo for exception when no host-only network with NFS. [GH-1448]
  - Use UNSET_VALUE/nil with args on shell provisioner by default since
    `[]` was too truthy. [GH-1447]

## 1.1.1 (March 18, 2013)

IMPROVEMENTS:

  - Don't load plugins on any `vagrant plugin` command, so that errors
    are avoided. [GH-1418]
  - An error will be shown if you forward a port to the same host port
    multiple times.
  - Automatically convert network, provider, and provisioner names to
    symbols internally in case people define them as strings.
  - Using newer versions of net-ssh and net-scp. [GH-1436]

BUG FIXES:

  - Quote keys to StringBlockEditor so keys with spaces, parens, and
    so on work properly.
  - When there is no route to host for SSH, re-establish a new connection.
  - `vagrant package` once again works, no more nil error. [GH-1423]
  - Human friendly error when "metadata.json" is missing in a box.
  - Don't use the full path to the manifest file with the Puppet provisioner
    because it exposes a bug with Puppet path lookup on VMware.
  - Fix bug in VirtualBox provider where port forwarding just didn't work if
    you attempted to forward to a port under 1024. [GH-1421]
  - Fix cross-device box adds for Windows. [GH-1424]
  - Fix minor issues with defaults of configuration of the shell
    provisioner.
  - Fix Puppet server using "host_name" instead of "hostname" [GH-1444]
  - Raise a proper error if no hostonly network is found for NFS with
    VirtualBox. [GH-1437]

## 1.1.0 (March 14, 2013)

BACKWARDS INCOMPATIBILITIES:

  - Vagrantfiles from 1.0.x that _do not use_ any plugins are fully
    backwards compatible. If plugins are used, they must be removed prior
    to upgrading. The new plugin system in place will avoid this issue in
    the future.
  - Lots of changes introduced in the form of a new configuration version and
    format, but this is _opt-in_. Old Vagrantfile format continues to be supported,
    as promised. To use the new features that will be introduced throughout
    the 1.x series, you'll have to upgrade at some point.

FEATURES:

  - Groundwork for **providers**, alternate backends for Vagrant that
    allow Vagrant to power systems other than VirtualBox. Much improvement
    and change will come to this throughout the 1.x lifecycle. The API
    will continue to change, features will be added, and more. Specifically,
    a revamped system for handling shared folders gracefully across providers
    will be introduced in a future release.
  - New plugin system which adds much more structure and stability to
    the overall API. The goal of this system is to make it easier to write
    powerful plugins for Vagrant while providing a backwards-compatible API
    so that plugins will always _load_ (though they will almost certainly
    not be _functional_ in future versions of Vagrant).
  - Plugins are now installed and managed using the `vagrant plugin` interface.
  - Allow "file://" URLs for box URLs. [GH-1087]
  - Emit "vagrant-mount" upstart event when NFS shares are mounted. [GH-1118]
  - Add a VirtualBox provider config `auto_nat_dns_proxy` which when set to
    false will not attempt to automatically manage NAT DNS proxy settings
    with VirtualBox. [GH-1313]
  - `vagrant provision` accepts the `--provision-with` flag [GH-1167]
  - Set the name of VirtualBox machines with `virtualbox.name` in the
    VirtualBox provider config. [GH-1126]
  - `vagrant ssh` will execute an `ssh` binary on Windows if it is on
    your PATH. [GH-933]
  - The environmental variable `VAGRANT_VAGRANTFILE` can be used to
    specify an alternate Vagrantfile filename.

IMPROVEMENTS / BUG FIXES:

  - Vagrant works much better in Cygwin environments on Windows by
    properly resolving Cygwin paths. [GH-1366]
  - Improve the SSH "ready?" check by more gracefully handling timeouts. [GH-841]
  - Human friendly error if connection times out for HTTP downloads. [GH-849]
  - Detect when the VirtualBox installation is incomplete and error. [GH-846]
  - Detect when kernel modules for VirtualBox need to be installed on Gentoo
    systems and report a user-friendly error. [GH-710]
  - All `vagrant` commands that can take a target VM name can take one even
    if you're not in a multi-VM environment. [GH-894]
  - Hostname is set before networks are setup to avoid very slow `sudo`
    speeds on CentOS. [GH-922]
  - `config.ssh.shell` now includes the flags to pass to it, such as `-l` [GH-917]
  - The check for whether a port is open or not is more complete by
    catching ENETUNREACH errors. [GH-948]
  - SSH uses LogLevel FATAL so that errors are still shown.
  - Sending a SIGINT (Ctrl-C) very early on when executing `vagrant` no
    longer results in an ugly stack trace.
  - Chef JSON configuration output is now pretty-printed to be
    human readable. [GH-1146]
    that SSHing succeeds when booting a machine.
  - VMs in the "guru meditation" state can be destroyed now using
    `vagrant destroy`.
  - Fix issue where changing SSH key permissions didn't properly work. [GH-911]
  - Fix issue where Vagrant didn't properly detect VBoxManage on Windows
    if VBOX_INSTALL_PATH contained multiple paths. [GH-885]
  - Fix typo in setting host name for Gentoo guests. [GH-931]
  - Files that are included with `vagrant package --include` now properly
    preserve file attributes on earlier versions of Ruby. [GH-951]
  - Multiple interfaces now work with Arch linux guests. [GH-957]
  - Fix issue where subprocess execution would always spin CPU of Ruby
    process to 100%. [GH-832]
  - Fix issue where shell provisioner would sometimes never end. [GH-968]
  - Fix issue where puppet would reorder module paths. [GH-964]
  - When console input is asked for (destroying a VM, bridged interfaces, etc.),
    keystrokes such as ctrl-D and ctrl-C are more gracefully handled. [GH-1017]
  - Fixed bug where port check would use "localhost" on systems where
    "localhost" is not available. [GH-1057]
  - Add missing translation for "saving" state on VirtualBox. [GH-1110]
  - Proper error message if the remote end unexpectedly resets the connection
    while downloading a box over HTTP. [GH-1090]
  - Human-friendly error is raised if there are permission issues when
    using SCP to upload files. [GH-924]
  - Box adding doesn't use `/tmp` anymore which can avoid some cross-device
    copy issues. [GH-1199]
  - Vagrant works properly in folders with strange characters. [GH-1223]
  - Vagrant properly handles "paused" VirtualBox machines. [GH-1184]
  - Better behavior around permissions issues when copying insecure
    private key. [GH-580]

## 1.0.7 (March 13, 2013)

  - Detect if a newer version of Vagrant ran and error if it did,
    because we're not forward-compatible.
  - Check for guest additions version AFTER booting. [GH-1179]
  - Quote IdentityFile in `ssh-config` so private keys with spaces in
    the path work. [GH-1322]
  - Fix issue where multiple Puppet module paths can be re-ordered [GH-964]
  - Shell provisioner won't hang on Windows anymore due to unclosed
    tempfile. [GH-1040]
  - Retry setting default VM name, since it sometimes fails first time. [GH-1368]
  - Support setting hostname on Suse [GH-1063]

## 1.0.6 (December 21, 2012)

  - Shell provisioner outputs proper line endings on Windows [GH-1164]
  - SSH upload opens file to stream which fixes strange upload issues.
  - Check for proper exit codes for Puppet, since multiple exit codes
    can mean success. [GH-1180]
  - Fix issue where DNS doesn't resolve properly for 12.10. [GH-1176]
  - Allow hostname to be a substring of the box name for Ubuntu [GH-1163]
  - Use `puppet agent` instead of `puppetd` to be Puppet 3.x
    compatible. [GH-1169]
  - Work around bug in VirtualBox exposed by bug in OS X 10.8 where
    VirtualBox executables couldn't handle garbage being injected into
    stdout by OS X.

## 1.0.5 (September 18, 2012)

  - Work around a critical bug in VirtualBox 4.2.0 on Windows that
    causes Vagrant to not work. [GH-1130]
  - Plugin loading works better on Windows by using the proper
    file path separator.
  - NFS works on Fedora 16+. [GH-1140]
  - NFS works with newer versions of Arch hosts that use systemd. [GH-1142]

## 1.0.4 (September 13, 2012)

  - VirtualBox 4.2 driver. [GH-1120]
  - Correct `ssh-config` help to use `--host`, not `-h`.
  - Use "127.0.0.1" instead of "localhost" for port checking to fix problem
    where "localhost" is not properly setup. [GH-1057]
  - Disable read timeout on Net::HTTP to avoid `rbuf_fill` error. [GH-1072]
  - Retry SSH on `EHOSTUNREACH` errors.
  - Add missing translation for "saving" state. [GH-1110]

## 1.0.3 (May 1, 2012)

  - Don't enable NAT DNS proxy on machines where resolv.conf already points
    to localhost. This allows Vagrant to work once again with Ubuntu
    12.04. [GH-909]

## 1.0.2 (March 25, 2012)

  - Provisioners will still mount folders and such if `--no-provision` is
    used, so that `vagrant provision` works. [GH-803]
  - Nicer error message if an unsupported SSH key type is used. [GH-805]
  - Gentoo guests can now have their host names changed. [GH-796]
  - Relative paths can be used for the `config.ssh.private_key_path`
    setting. [GH-808]
  - `vagrant ssh` now works on Solaris, where `IdentitiesOnly` was not
    an available option. [GH-820]
  - Output works properly in the face of broken pipes. [GH-819]
  - Enable Host IO Cache on the SATA controller by default.
  - Chef-solo provisioner now supports encrypted data bags. [GH-816]
  - Enable the NAT DNS proxy by default, allowing your DNS to continue
    working when you switch networks. [GH-834]
  - Checking for port forwarding collisions also checks for other applications
    that are potentially listening on that port as well. [GH-821]
  - Multiple VM names can be specified for the various commands now. For
    example: `vagrant up web db service`. [GH-795]
  - More robust error handling if a VM fails to boot. The error message
    is much clearer now. [GH-825]

## 1.0.1 (March 11, 2012)

  - Installers are now bundled with Ruby 1.9.3p125. Previously they were
    bundled with 1.9.3p0. This actually fixes some IO issues with Windows.
  - Windows installer now outputs a `vagrant` binary that will work in msys
    or Cygwin environments.
  - Fix crashing issue which manifested itself in multi-VM environments.
  - Add missing `rubygems` require in `environment.rb` to avoid
    possible load errors. [GH-781]
  - `vagrant destroy` shows a nice error when called without a
    TTY (and hence can't confirm). [GH-779]
  - Fix an issue with the `:vagrantfile_name` option to `Vagrant::Environment`
    not working properly. [GH-778]
  - `VAGRANT_CWD` environmental variable can be used to set the CWD to
    something other than the current directory.
  - Downloading boxes from servers that don't send a content-length
    now works properly. [GH-788]
  - The `:facter` option now works for puppet server. [GH-790]
  - The `--no-provision` and `--provision-with` flags are available to
    `vagrant reload` now.
  - `:openbsd` guest which supports only halting at the moment. [GH-773]
  - `ssh-config -h` now shows help, instead of assuming a host is being
    specified. For host, you can still use `--host`. [GH-793]

## 1.0.0 (March 6, 2012)

  - `vagrant gem` should now be used to install Vagrant plugins that are
    gems. This installs the gems to a private gem folder that Vagrant adds
    to its own load path. This isolates Vagrant-related gems from system
    gems.
  - Plugin loading no longer happens right when Vagrant is loaded, but when
    a Vagrant environment is loaded. I don't anticipate this causing any
    problems but it is a backwards incompatible change should a plugin
    depend on this (but I don't see any reason why they would).
  - `vagrant destroy` now asks for confirmation by default. This can be
    overridden with the `--force` flag. [GH-699]
  - Fix issue with Puppet config inheritance. [GH-722]
  - Fix issue where starting a VM on some systems was incorrectly treated
    as failing. [GH-720]
  - It is now an error to specify the packaging `output` as a directory. [GH-730]
  - Unix-style line endings are used properly for guest OS. [GH-727]
  - Retry certain VirtualBox operations, since they intermittently fail.
    [GH-726]
  - Fix issue where Vagrant would sometimes "lose" a VM if an exception
    occurred. [GH-725]
  - `vagrant destroy` destroys virtual machines in reverse order. [GH-739]
  - Add an `fsid` option to Linux NFS exports. [GH-736]
  - Fix edge case where an exception could be raised in networking code. [GH-742]
  - Add missing translation for the "guru meditation" state. [GH-745]
  - Check that VirtualBox exists before certain commands. [GH-746]
  - NIC type can be defined for host-only network adapters. [GH-750]
  - Fix issue where re-running chef-client would sometimes cause
    problems due to file permissions. [GH-748]
  - FreeBSD guests can now have their hostnames changed. [GH-757]
  - FreeBSD guests now support host only networking and bridged networking. [GH-762]
  - `VM#run_action` is now public so plugin-devs can hook into it.
  - Fix crashing bug when attempting to run commands on the "primary"
    VM in a multi-VM environment. [GH-761]
  - With puppet you can now specify `:facter` as a dictionary of facts to
    override what is generated by Puppet. [GH-753]
  - Automatically convert all arguments to `customize` to strings.
  - openSUSE host system. [GH-766]
  - Fix subprocess IO deadlock which would occur on Windows. [GH-765]
  - Fedora 16 guest support. [GH-772]

## 0.9.7 (February 9, 2012)

  - Fix regression where all subprocess IO simply didn't work with
    Windows. [GH-721]

## 0.9.6 (February 7, 2012)

  - Fix strange issue with inconsistent childprocess reads on JRuby. [GH-711]
  - `vagrant ssh` does a direct `exec()` syscall now instead of going through
    the shell. This makes it so things like shell expansion oddities no longer
    cause problems. [GH-715]
  - Fix crashing case if there are no ports to forward.
  - Fix issue surrounding improper configuration of host only networks on
    RedHat guests. [GH-719]
  - NFS should work properly on Gentoo. [GH-706]

## 0.9.5 (February 5, 2012)

  - Fix crashing case when all network options are `:auto_config false`.
    [GH-689]
  - Type of network adapter can be specified with `:nic_type`. [GH-690]
  - The NFS version can be specified with the `:nfs_version` option
    on shared folders. [GH-557]
  - Greatly improved FreeBSD guest and host support. [GH-695]
  - Fix instability with RedHat guests and host only and bridged networks.
    [GH-698]
  - When using bridged networking, only list the network interfaces
    that are up as choices. [GH-701]
  - More intelligent handling of the `certname` option for puppet
    server. [GH-702]
  - You may now explicitly set the network to bridge to in the Vagrantfile
    using the `:bridge` parameter. [GH-655]

## 0.9.4 (January 28, 2012)

  - Important internal changes to middlewares that make plugin developer's
    lives much easier. [GH-684]
  - Match VM names that have parens, brackets, etc.
  - Detect when the VirtualBox kernel module is not loaded and error. [GH-677]
  - Set `:auto_config` to false on any networking option to not automatically
    configure it on the guest. [GH-663]
  - NFS shared folder guest paths can now contain shell expansion characters
    such as `~`.
  - NFS shared folders with a `:create` flag will have their host folders
    properly created if they don't exist. [GH-667]
  - Fix the precedence for Arch, Ubuntu, and FreeBSD host classes so
    they are properly detected. [GH-683]
  - Fix issue where VM import sometimes made strange VirtualBox folder
    layouts. [GH-669]
  - Call proper `id` command on Solaris. [GH-679]
  - More accurate VBoxManage error detection.
  - Shared folders can now be marked as transient using the `:transient`
    flag. [GH-688]

## 0.9.3 (January 24, 2012)

  - Proper error handling for not enough arguments to `box` commands.
  - Fix issue causing crashes with bridged networking. [GH-673]
  - Ignore host only network interfaces that are "down." [GH-675]
  - Use "printf" instead of "echo" to determine shell expanded files paths
    which is more generally POSIX compliant. [GH-676]

## 0.9.2 (January 20, 2012)

  - Support shell expansions in shared folder guest paths again. [GH-656]
  - Fix issue where Chef solo always expected the host to have a
    "cookbooks" folder in their directory. [GH-638]
  - Fix `forward_agent` not working when outside of blocks. [GH-651]
  - Fix issue causing custom guest implementations to not load properly.
  - Filter clear screen character out of output on SSH.
  - Log output now goes on `stderr`, since it is utility information.
  - Get rid of case where a `NoMethodError` could be raised while
    determining VirtualBox version. [GH-658]
  - Debian/Ubuntu uses `ifdown` again, instead of `ifconfig xxx down`, since
    the behavior seems different/wrong.
  - Give a nice error if `:vagrant` is used as a JSON key, since Vagrant
    uses this. [GH-661]
  - If there is only one bridgable interface, use that without asking
    the user. [GH-655]
  - The shell will have color output if ANSICON is installed on Windows. [GH-666]

## 0.9.1 (January 18, 2012)

  - Use `ifconfig device down` instead of `ifdown`. [GH-649]
  - Clearer invalid log level error. [GH-645]
  - Fix exception raised with NFS `recover` method.
  - Fix `ui` `NoMethodError` exception in puppet server.
  - Fix `vagrant box help` on Ruby 1.8.7. [GH-647]

## 0.9.0 (January 17, 2012)

  - VirtualBox 4.0 support backported in addition to supporting VirtualBox 4.1.
  - `config.vm.network` syntax changed so that the first argument is now the type
    of argument. Previously where you had `config.vm.network "33.33.33.10"` you
    should now put `config.vm.network :hostonly, "33.33.33.10"`. This is in order
    to support bridged networking, as well.
  - `config.vm.forward_port` no longer requires a name parameter.
  - Bridged networking. `config.vm.network` with `:bridged` as the option will
    setup a bridged network.
  - Host only networks can be configured with DHCP now. Specify `:dhcp` as
    the IP and it will be done.
  - `config.vm.customize` now takes a command to send to `VBoxManage`, so any
    arbitrary command can be sent. The older style of passing a block no longer
    works and Vagrant will give a proper error message if it notices this old-style
    being used.
  - `config.ssh.forwarded_port_key` is gone. Vagrant no longer cares about
    forwarded port names for any reason. Please use `config.ssh.guest_port`
    (more below).
  - `config.ssh.forwarded_port_destination` has been replaced by
    `config.ssh.guest_port` which more accurately reflects what it is
    used for. Vagrant will automatically scan forwarded ports that match the
    guest port to find the SSH port.
  - Logging. The entire Vagrant source has had logging sprinkled throughout
    to make debugging issues easier. To enable logging, set the VAGRANT_LOG
    environmental variable to the log level you wish to see. By default,
    logging is silent.
  - `system` renamed to `guest` throughout the source. Any `config.vm.system`
    configurations must be changed to `config.vm.guest`
  - Puppet provisioner no longer defaults manifest to "box.pp." Instead, it
    is now "default.pp"
  - All Vagrant commands that take a VM name in a Multi-VM environment
    can now be given a regular expression. If the name starts and ends with a "/"
    then it is assumed to be a regular expression. [GH-573]
  - Added a "--plain" flag to `vagrant ssh` which will cause Vagrant to not
    perform any authentication. It will simply `ssh` into the proper IP and
    port of the virtual machine.
  - If a shared folder now has a `:create` flag set to `true`, the path on the
    host will be created if it doesn't exist.
  - Added `--force` flag to `box add`, which will overwite any existing boxes
    if they exist. [GH-631]
  - Added `--provision-with` to `up` which configures what provisioners run,
    by shortcut. [GH-367]
  - Arbitrary mount options can be passed with `:extra` to any shared
    folders. [GH-551]
  - Options passed after a `--` to `vagrant ssh` are now passed directly to
    `ssh`. [GH-554]
  - Ubuntu guests will now emit a `vagrant-mounted` upstart event after shared
    folders are mounted.
  - `attempts` is a new option on chef client and chef solo provisioners. This
    will run the provisioner multiple times until erroring about failing
    convergence. [GH-282]
  - Removed Thor as a dependency for the command line interfaces. This resulted
    in general speed increases across all command line commands.
  - Linux uses `shutdown -h` instead of `halt` to hopefully more consistently
    power off the system. [GH-575]
  - Tweaks to SSH to hopefully be more reliable in coming up.
  - Helpful error message when SCP is unavailable in the guest. [GH-568]
  - Error message for improperly packaged box files. [GH-198]
  - Copy insecure private key to user-owned directory so even
    `sudo` installed Vagrant installations work. [GH-580]
  - Provisioner stdout/stderr is now color coded based on stdout/stderr.
    stdout is green, stderr is red. [GH-595]
  - Chef solo now prompts users to run a `reload` if shared folders
    are not found on the VM. [GH-253]
  - "--no-provision" once again works for certain commands. [GH-591]
  - Resuming a VM from a saved state will show an error message if there
    would be port collisions. [GH-602]
  - `vagrant ssh -c` will now exit with the same exit code as the command
    run. [GH-598]
  - `vagrant ssh -c` will now send stderr to stderr and stdout to stdout
    on the host machine, instead of all output to stdout.
  - `vagrant box add` path now accepts unexpanded shell paths such as
    `~/foo` and will properly expand them. [GH-633]
  - Vagrant can now be interrupted during the "importing" step.
  - NFS exports will no longer be cleared when an expected error occurs. [GH-577]

## 0.8.10 (December 10, 2011)

  - Revert the SSH tweaks made in 0.8.8. It affected stability

## 0.8.8 (December 1, 2011)

  - Mount shared folders shortest to longest to avoid mounting
    subfolders first. [GH-525]
  - Support for basic HTTP auth in the URL for boxes.
  - Solaris support for host only networks. [GH-533]
  - `vagrant init` respects `Vagrant::Environment` cwd. [GH-528]
  - `vagrant` commands will not output color when stdout is
    not a TTY.
  - Fix issue where `box_url` set with multiple VMs could cause issues. [GH-564]
  - Chef provisioners no longer depend on a "v-root" share being
    available. [GH-556]
  - NFS should work for FreeBSD hosts now. [GH-510]
  - SSH executed methods respect `config.ssh.max_tries`. [GH-508]
  - `vagrant box add` now respects the "no_proxy" environmental variable.
    [GH-502]
  - Tweaks that should make "Waiting for VM to boot" slightly more
    reliable.
  - Add comments to Vagrantfile to make it detected as Ruby file for
    `vi` and `emacs`. [GH-515]
  - More correct guest addition version checking. [GH-514]
  - Chef solo support on Windows is improved. [GH-542]
  - Put encrypted data bag secret into `/tmp` by default so that
    permissions are almost certainly guaranteed. [GH-512]

## 0.8.7 (September 13, 2011)

  - Fix regression with remote paths from chef-solo. [GH-431]
  - Fix issue where Vagrant crashes if `.vagrant` file becomes invalid. [GH-496]
  - Issue a warning instead of an error for attempting to forward a port
    <= 1024. [GH-487]

## 0.8.6 (August 28, 2011)

  - Fix issue with download progress not properly clearing the line. [GH-476]
  - NFS should work properly on Fedora. [GH-450]
  - Arguments can be specified to the `shell` provisioner via the `args` option. [GH-475]
  - Vagrant behaves much better when there are "inaccessible" VMs. [GH-453]

## 0.8.5 (August 15, 2011)

Note: 0.8.3 and 0.8.4 was yanked due to RubyGems encoding issue.

 - Fix SSH `exec!` to inherit proper `$PATH`. [GH-426]
 - Chef client now accepts an empty (`nil`) run list again. [GH-429]
 - Fix incorrect error message when running `provision` on halted VM. [GH-447]
 - Checking guest addition versions now ignores OSE. [GH-438]
 - Chef solo from a remote URL fixed. [GH-431]
 - Arch linux support: host only networks and changing the host name. [GH-439] [GH-448]
 - Chef solo `roles_path` and `data_bags_path` can only be single paths. [GH-446]
 - Fix `virtualbox_not_detected` error message to require 4.1.x. [GH-458]
 - Add shortname (`hostname -s`) for hostname setting on RHEL systems. [GH-456]
 - `vagrant ssh -c` output no longer has a prefix and respects newlines
   from the output. [GH-462]

## 0.8.2 (July 22, 2011)

  - Fix issue with SSH disconnects not reconnecting.
  - Fix chef solo simply not working with roles/data bags. [GH-425]
  - Multiple chef solo provisioners now work together.
  - Update Puppet provisioner so no deprecation warning is shown. [GH-421]
  - Removed error on "provisioner=" in config, as this has not existed
    for some time now.
  - Add better validation for networking.

## 0.8.1 (July 20, 2011)

  - Repush of 0.8.0 to fix a Ruby 1.9.2 RubyGems issue.

## 0.8.0 (July 20, 2011)

  - VirtualBox 4.1 support _only_. Previous versions of VirtualBox
    are supported by earlier versions of Vagrant.
  - Performance optimizations in `virtualbox` gem. Huge speed gains.
  - `:chef_server` provisioner is now `:chef_client`. [GH-359]
  - SSH connection is now cached after first access internally,
    speeding up `vagrant up`, `reload`, etc. quite a bit.
  - Actions which modify the VM now occur much more quickly,
    greatly speeding up `vagrant up`, `reload`, etc.
  - SUSE host only networking support. [GH-369]
  - Show nice error message for invalid HTTP responses for HTTP
    downloader. [GH-403]
  - New `:inline` option for shell provisioner to provide inline
    scripts as a string. [GH-395]
  - Host only network now properly works on multiple adapters. [GH-365]
  - Can now specify owner/group for regular shared folders. [GH-350]
  - `ssh_config` host name will use VM name if given. [GH-332]
  - `ssh` `-e` flag changed to `-c` to align with `ssh` standard
    behavior. [GH-323]
  - Forward agent and forward X11 settings properly appear in
    `ssh_config` output. [GH-105]
  - Chef JSON can now be set with `chef.json =` instead of the old
    `merge` technique. [GH-314]
  - Provisioner configuration is no longer cleared when the box
    needs to be downloaded during an `up`. [GH-308]
  - Multiple Chef provisioners no longer overwrite cookbook folders. [GH-407]
  - `package` won't delete previously existing file. [GH-408]
  - Vagrantfile can be lowercase now. [GH-399]
  - Only one copy of Vagrant may be running at any given time. [GH-364]
  - Default home directory for Vagrant moved to `~/.vagrant.d` [GH-333]
  - Specify a `forwarded_port_destination` for SSH configuration and
    SSH port searching will fall back to that if it can't find any
    other port. [GH-375]

## 0.7.8 (July 19, 2011)

  - Make sure VirtualBox version check verifies that it is 4.0.x.

## 0.7.7 (July 12, 2011)

  - Fix crashing bug with Psych and Ruby 1.9.2. [GH-411]

## 0.7.6 (July 2, 2011)

  - Run Chef commands in a single command. [GH-390]
  - Add `nfs` option for Chef to mount Chef folders via NFS. [GH-378]
  - Add translation for `aborted` state in VM. [GH-371]
  - Use full paths with the Chef provisioner so that restart cookbook will
    work. [GH-374]
  - Add "--no-color" as an argument and no colorized output will be used. [GH-379]
  - Added DEVICE option to the RedHat host only networking entry, which allows
    host only networking to work even if the VM has multiple NICs. [GH-382]
  - Touch the network configuration file for RedHat so that the `sed` works
    with host only networking. [GH-381]
  - Load prerelease versions of plugins if available.
  - Do not load a plugin if it depends on an invalid version of Vagrant.
  - Encrypted data bag support in Chef server provisioner. [GH-398]
  - Use the `-H` flag to set the proper home directory for `sudo`. [GH-370]

## 0.7.5 (May 16, 2011)

  - `config.ssh.port` can be specified and takes highest precedence if specified.
    Otherwise, Vagrant will still attempt to auto-detect the port. [GH-363]
  - Get rid of RubyGems deprecations introduced with RubyGems 1.8.x
  - Search in pre-release gems for plugins as well as release gems.
  - Support for Chef-solo `data_bags_path` [GH-362]
  - Can specify path to Chef binary using `binary_path` [GH-342]
  - Can specify additional environment data for Chef using `binary_env` [GH-342]

## 0.7.4 (May 12, 2011)

  - Chef environments support (for Chef 0.10) [GH-358]
  - Suppress the "added to known hosts" message for SSH [GH-354]
  - Ruby 1.8.6 support [GH-352]
  - Chef proxy settings now work for chef server [GH-335]

## 0.7.3 (April 19, 2011)

  - Retry all SSH on Net::SSH::Disconnect in case SSH is just restarting. [GH-313]
  - Add NFS shared folder support for Arch linux. [GH-346]
  - Fix issue with unknown terminal type output for sudo commands.
  - Forwarded port protocol can now be set as UDP. [GH-311]
  - Chef server file cache path and file backup path can be configured. [GH-310]
  - Setting hostname should work on Debian now. [GH-307]

## 0.7.2 (February 8, 2011)

  - Update JSON dependency to 1.5.1, which works with Ruby 1.9 on
    Windows.
  - Fix sudo issues on sudo < 1.7.0 (again).
  - Fix race condition in SSH, which specifically manifested itself in
    the chef server provisioner. [GH-295]
  - Change sudo shell to use `bash` (configurable). [GH-301]
  - Can now set mac address of host only network. [GH-294]
  - NFS shared folders with spaces now work properly. [GH-293]
  - Failed SSH commands now show output in error message. [GH-285]

## 0.7.1 (January 28, 2011)

  - Change error output with references to VirtualBox 3.2 to 4.0.
  - Internal SSH through net-ssh now uses `IdentitiesOnly` thanks to
    upstream net-ssh fix.
  - Fix issue causing warnings to show with `forwardx11` enabled for SSH. [GH-279]
  - FreeBSD support for host only networks, NFS, halting, etc. [GH-275]
  - Make SSH commands which use sudo compatible with sudo < 1.7.0. [GH-278]
  - Fix broken puppet server provisioner which called a nonexistent
    method.
  - Default SSH host changed from `localhost` to `127.0.0.1` since
    `localhost` is not always loopback.
  - New `shell` provisioner which simply uploads and executes a script as
    root on the VM.
  - Gentoo host only networking no longer fails if already setup. [GH-286]
  - Set the host name of your guest OS with `config.vm.host_name` [GH-273]
  - `vagrant ssh-config` now outputs the configured `config.ssh.host`

## 0.7.0 (January 19, 2011)

  - VirtualBox 4.0 support. Support for VirtualBox 3.2 is _dropped_, since
    the API is so different. Stay with the 0.6.x series if you have VirtualBox
    3.2.x.
  - Puppet server provisioner. [GH-262]
  - Use numeric uid/gid in mounting shared folders to increase portability. [GH-252]
  - HTTP downloading follows redirects. [GH-163]
  - Downloaders have clearer output to note what they're doing.
  - Shared folders with no guest path are not automounted. [GH-184]
  - Boxes downloaded during `vagrant up` reload the Vagrantfile config, which
    fixes a problem with box settings not being properly loaded. [GH-231]
  - `config.ssh.forward_x11` to enable the ForwardX11 SSH option. [GH-255]
  - Vagrant source now has a `contrib` directory where contributions of miscellaneous
    addons for Vagrant will be added.
  - Vagrantfiles are now loaded only once (instead of 4+ times) [GH-238]
  - Ability to move home vagrant dir (~/.vagrant) by setting VAGRANT_HOME
    environmental variable.
  - Removed check and error for the "OSE" version of VirtualBox, since with
    VirtualBox 4 this distinction no longer exists.
  - Ability to specify proxy settings for chef. [GH-169]
  - Helpful error message shown if NFS mounting fails. [GH-135]
  - Gentoo guests now support host only networks. [GH-240]
  - RedHat (CentOS included) guests now support host only networks. [GH-260]
  - New Vagrantfile syntax for enabling and configuring provisioners. This
    change is not backwards compatible. [GH-265]
  - Provisioners are now RVM-friendly, meaning if you installed chef or puppet
    with an RVM managed Ruby, Vagrant now finds then. [GH-254]
  - Changed the unused host only network destroy mechanism to check for
    uselessness after the VM is destroyed. This should result in more accurate
    checks.
  - Networks are no longer disabled upon halt/destroy. With the above
    change, its unnecessary.
  - Puppet supports `module_path` configuration to mount local modules directory
    as a shared folder and configure puppet with it. [GH-270]
  - `ssh-config` now outputs `127.0.0.1` as the host instead of `localhost`.

## 0.6.9 (December 21, 2010)

  - Puppet provisioner. [GH-223]
  - Solaris system configurable to use `sudo`.
  - Solaris system registered, so it can be set with `:solaris`.
  - `vagrant package` include can be a directory name, which will cause the
    contents to be recursively copied into the package. [GH-241]
  - Arbitrary options to puppet binary can be set with `config.puppet.options`. [GH-242]
  - BSD hosts use proper GNU sed syntax for clearing NFS shares. [GH-243]
  - Enumerate VMs in a multi-VM environment in order they were defined. [GH-244]
  - Check for VM boot changed to use `timeout` library, which works better with Windows.
  - Show special error if VirtualBox not detected on 64-bit Windows.
  - Show error to Windows users attempting to use host only networking since
    it doesn't work yet.

## 0.6.8 (November 30, 2010)

  - Network interfaces are now up/down in distinct commands instead of just
    restarting "networking." [GH-192]
  - Add missing translation for chef binary missing. [GH-203]
  - Fix default settings for Opscode platform and comments. [GH-213]
  - Blank client name for chef server now uses FQDN by default, instead of "client" [GH-214]
  - Run list can now be nil, which will cause it to sync with chef server (when
    chef server is enabled). [GH-214]
  - Multiple NFS folders now work on linux. [GH-215]
  - Add translation for state "stuck" which is very rare. [GH-218]
  - virtualbox gem dependency minimum raised to 0.7.6 to verify FFI < 1.0.0 is used.
  - Fix issue where box downloading from `vagrant up` didn't reload the box collection. [GH-229]

## 0.6.7 (November 3, 2010)

  - Added validation to verify that a box is specified.
  - Proper error message when box is not found for `config.vm.box`. [GH-195]
  - Fix output of `vagrant status` with multi-vm to be correct. [GH-196]

## 0.6.6 (October 14, 2010)

  - `vagrant status NAME` works once again. [GH-191]
  - Conditional validation of Vagrantfile so that some commands don't validate. [GH-188]
  - Fix "junk" output for ssh-config. [GH-189]
  - Fix port collision handling with greater than two VMs. [GH-185]
  - Fix potential infinite loop with root path if bad CWD is given to environment.

## 0.6.5 (October 8, 2010)

  - Validations on base MAC address to avoid situation described in GH-166, GH-181
    from ever happening again.
  - Properly load sub-VM configuration on first-pass of config loading. Solves
    a LOT of problems with multi-VM. [GH-166] [GH-181]
  - Configuration now only validates on final Vagrantfile proc, so multi-VM
    validates correctly.
  - A nice error message is given if ".vagrant" is a directory and therefore
    can't be accessed. [GH-172]
  - Fix plugin loading in a Rails 2.3.x project. [GH-176]

## 0.6.4 (October 4, 2010)

  - Default VM name is now properly the parent folder of the working directory
    of the environment.
  - Added method to `TestHelpers` to assist with testing new downloaders.
  - `up --no-provision` works again. This disables provisioning during the
    boot process.
  - Action warden doesn't do recovery process on `SystemExit` exceptions,
    allowing the double ctrl-C to work properly again. [related to GH-166]
  - Initial Vagrantfile is now heavily commented with various available
    options. [GH-171]
  - Box add checks if a box already exists before the download. [GH-170]
  - NFS no longer attempts to clean exports file if VM is not created,
    which was causing a stack trace during recovery. [related to GH-166]
  - Basic validation added for Chef configuration (both solo and server).
  - Top config class is now available in all `Vagrant::Config::Base`
    subclasses, which is useful for config validation.
  - Subcommand help shows proper full command in task listing. [GH-168]
  - SSH gives error message if `ssh` binary is not found. [GH-161]
  - SSH gives proper error message if VM is not running. [GH-167]
  - Fix some issues with undefined constants in command errors.

## 0.6.1, 0.6.2, 0.6.3 (September 27, 2010)

A lot of quick releases which all were to fix issues with Ruby 1.8.7
compatibility.

## 0.6.0 (September 27, 2010)

  - VM name now defaults to the name of the containing folder, plus a timestamp.
    This should make it easier to identify VMs in the VirtualBox GUI.
  - Exposed Vagrant test helpers in `Vagrant::TestHelpers` for plugins to easily
    test themselves against Vagrant environments.
  - **Plugins** have landed. Plugins are simply gems which have a `vagrant_init.rb`
    file somewhere in their load path. Please read the documentation on
    vagrantup.com before attempting to create a plugin (which is very easy)
    for more information on how it all works and also some guidelines.
  - `vagrant package` now takes a `--vagrantfile` option to specify a
    Vagrantfile to package. The `--include` approach for including a Vagrantfile
    no longer works (previously built boxes will continue to work).
  - `vagrant package` has new logic with regards to the `--include` option
    depending on if the file path is relative or absolute (they can be
    intermixed):
      * _Relative_ paths are copied directly into the box, preserving
        their path. So `--include lib/foo` would be in the box as "lib/foo"
      * _Absolute_ paths are simply copied files into the root of the
        box. So `--include /lib/foo` would be in the box as "foo"
  - "vagrant_main" is no longer the default run list. Instead, chef
    run list starts empty. It is up to you to specify all recipes in
    the Vagrantfile now.
  - Fixed various issues with certain action middleware not working if
    the VM was not created.
  - SSH connection is retried 5 times if there is a connection refused.
    Related to GH-140.
  - If `http_proxy` environmental variable is set, it will be used as the proxy
    box adding via http.
  - Remove `config.ssh.password`. It hasn't been used for a few versions
    now and was only kept around to avoid exceptions in Vagrantfiles.
  - Configuration is now validated so improper input can be found in
    Vagrantfiles.
  - Fixed issue with not detecting Vagrantfile at root directory ("/").
  - Vagrant now gives a nice error message if there is a syntax error
    in any Vagrantfile. [GH-154]
  - The format of the ".vagrant" file which stores persisted VMs has
    changed. This is **backwards incompatible**. Will provide an upgrade
    utility prior to 0.6 launch.
  - Every [expected] Vagrant error now exits with a clean error message
    and a unique exit status, and raises a unique exception (if you're
    scripting Vagrant).
  - Added I18n gem dependency for pulling strings into clean YML files.
    Vagrant is now localizable as a side effect! Translations welcome.
  - Fixed issue with "Waiting for cleanup" message appearing twice in
    some cases. [GH-145]
  - Converted CLI to use Thor. As a tradeoff, there are some backwards
    incompatibilities:
      * `vagrant package` - The `--include` flag now separates filenames
        by spaces, instead of by commas. e.g. `vagrant package --include x y z`
      * `vagrant ssh` - If you specify a command to execute using the `--execute`
        flag, you may now only specify one command (before you were able to
        specify an arbitrary amount). e.g. `vagrant ssh -e "echo hello"`
      * `vagrant ssh-config` has become `vagrant ssh_config` due to a limitation
        in Thor.

## 0.5.4 (September 7, 2010)

  - Fix issue with the "exec failed" by running on Tiger as well.
  - Give an error when downloading a box which already exists prior
    to actually downloading the box.

## 0.5.3 (August 23, 2010)

  - Add erubis as a dependency since its rendering of `erb` is sane.
  - Fixed poorly formatted Vagrantfile after `vagrant init`. [GH-142]
  - Fixed NFS not working properly with multiple NFS folders.
  - Fixed chef solo provision to work on Windows. It was expanding a linux
    path which prepended a drive letter onto it.

## 0.5.2 (August 3, 2010)

  - `vagrant up` can be used as a way to resume the VM as well (same as
    `vagrant resume`). [GH-134]
  - Sudo uses "-E" flag to preserve environment for chef provisioners.
    This fixes issues with CentOS. [GH-133]
  - Added "IdentitiesOnly yes" to options when `vagrant ssh` is run to
    avoid "Too Many Authentication Failures" error. [GH-131]
  - Fix regression with `package` not working. [GH-132]
  - Added ability to specify box url in `init`, which populates the
    Vagrantfile with the proper `config.vm.box_url`.

## 0.5.1 (July 31, 2010)

  - Allow specifying cookbook paths which exist only on the VM in `config.chef.cookbooks_path`.
    This is used for specifying cookbook paths when `config.chef.recipe_url` is used. [GH-130]
    See updated chef solo documentation for more information on this.
  - No longer show "Disabling host only networks..." if no host only networks
    are destroyed. Quiets `destroy`, `halt`, etc output a bit.
  - Updated getting started guide to be more up to date and generic. [GH-125]
  - Fixed error with doing a `vagrant up` when no Vagrantfile existed. [GH-128]
  - Fixed NFS erroring when NFS wasn't even enabled if `/etc/exports` doesn't
    exist. [GH-126]
  - Fixed `vagrant resume` to properly resume a suspended VM. [GH-122]
  - Fixed `halt`, `destroy`, `reload` to where they failed if the VM was
    in a saved state. [GH-123]
  - Added `config.chef.recipe_url` which allows you to specify a URL to
    a gzipped tar file for chef solo to download cookbooks. See the
    [chef-solo docs](http://wiki.opscode.com/display/chef/Chef+Solo#ChefSolo-RunningfromaURL) for more information.
    [GH-121]
  - Added `vagrant box repackage` which repackages boxes which have
    been added. This is useful in case you want to redistribute a base
    box you have but may have lost the actual "box" file. [GH-120]

## Previous

The changelog began with version 0.5.1 so any changes prior to that
can be seen by checking the tagged releases and reading git commit
messages.
<|MERGE_RESOLUTION|>--- conflicted
+++ resolved
@@ -23,13 +23,10 @@
 
 IMPROVEMENTS:
 
-<<<<<<< HEAD
   - core: allow removal of all box versions with `--all` flag [GH-3462]
-=======
   - provisioners/ansible: add new `force_remote_user` option to control whether
     `ansible_ssh_user` parameter should be applied or not [GH-6348]
   - provisioners/ansible: show a warning when running from a Windows Host [GH-5292]
->>>>>>> 3e1e66a7
 
 BUG FIXES:
 
