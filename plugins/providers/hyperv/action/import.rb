require "fileutils"

require "log4r"

module VagrantPlugins
  module HyperV
    module Action
      class Import
        def initialize(app, env)
          @app = app
          @logger = Log4r::Logger.new("vagrant::hyperv::import")
        end

        def call(env)
          vm_dir = env[:machine].box.directory.join("Virtual Machines")
          hd_dir = env[:machine].box.directory.join("Virtual Hard Disks")
          memory = env[:machine].provider_config.memory
          maxmemory = env[:machine].provider_config.maxmemory
          cpus = env[:machine].provider_config.cpus
          vmname = env[:machine].provider_config.vmname
          differencing_disk = env[:machine].provider_config.differencing_disk
          auto_start_action = env[:machine].provider_config.auto_start_action
          auto_stop_action = env[:machine].provider_config.auto_stop_action
<<<<<<< HEAD
          vm_integration_services = env[:machine].provider_config.vm_integration_services
=======
          enable_virtualization_extensions = env[:machine].provider_config.enable_virtualization_extensions
>>>>>>> b90ba958

          env[:ui].output("Configured Dynamic memory allocation, maxmemory is #{maxmemory}") if maxmemory
          env[:ui].output("Configured startup memory is #{memory}") if memory
          env[:ui].output("Configured cpus number is #{cpus}") if cpus
          env[:ui].output("Configured enable virtualization extensions is #{enable_virtualization_extensions}") if enable_virtualization_extensions
          env[:ui].output("Configured vmname is #{vmname}") if vmname
          env[:ui].output("Configured differencing disk instead of cloning") if differencing_disk
          env[:ui].output("Configured automatic start action is #{auto_start_action}") if auto_start_action
          env[:ui].output("Configured automatic stop action is #{auto_stop_action}") if auto_stop_action

          if !vm_dir.directory? || !hd_dir.directory?
            raise Errors::BoxInvalid
          end

          config_path = nil
          config_type = nil
          vm_dir.each_child do |f|
            if f.extname.downcase == '.xml'
              @logger.debug("Found XML config...")
              config_path = f
              config_type = 'xml'
              break
            end
          end

          vmcx_support = env[:machine].provider.driver.execute("has_vmcx_support.ps1", {})
          if vmcx_support
            vm_dir.each_child do |f|
              if f.extname.downcase == '.vmcx'
                @logger.debug("Found VMCX config and support...")
                config_path = f
                config_type = 'vmcx'
                break
              end
            end
          end

          image_path = nil
          image_ext = nil
          image_filename = nil
          hd_dir.each_child do |f|
            if %w{.vhd .vhdx}.include?(f.extname.downcase)
              image_path = f
              image_ext = f.extname.downcase
              image_filename = File.basename(f, image_ext)
              break
            end
          end

          if !config_path || !image_path
            raise Errors::BoxInvalid
          end

          env[:ui].output("Importing a Hyper-V instance")

          switches = env[:machine].provider.driver.execute("get_switches.ps1", {})
          raise Errors::NoSwitches if switches.empty?

          switch = nil
          env[:machine].config.vm.networks.each do |type, opts|
            next if type != :public_network && type != :private_network

            switchToFind = opts[:bridge]

            if switchToFind
              puts "Looking for switch with name: #{switchToFind}"
              switch = switches.find { |s| s["Name"].downcase == switchToFind.downcase }["Name"]
              puts "Found switch: #{switch}"
            end
          end

          if switch.nil?
            if switches.length > 1
              env[:ui].detail(I18n.t("vagrant_hyperv.choose_switch") + "\n ")
              switches.each_index do |i|
                switch = switches[i]
                env[:ui].detail("#{i+1}) #{switch["Name"]}")
              end
              env[:ui].detail(" ")

              switch = nil
              while !switch
                switch = env[:ui].ask("What switch would you like to use? ")
                next if !switch
                switch = switch.to_i - 1
                switch = nil if switch < 0 || switch >= switches.length
              end
              switch = switches[switch]["Name"]
            else
              switch = switches[0]["Name"]
            end
          end

          env[:ui].detail("Cloning virtual hard drive...")
          source_path = image_path.to_s
          dest_path = env[:machine].data_dir.join("Virtual Hard Disks").join("#{image_filename}#{image_ext}").to_s

          # Still hard copy the disk of old XML configurations
          if config_type == 'xml'
            if differencing_disk
              env[:machine].provider.driver.execute("clone_vhd.ps1", {Source: source_path, Destination: dest_path})
            else
              FileUtils.mkdir_p(env[:machine].data_dir.join("Virtual Hard Disks"))
              FileUtils.cp(source_path, dest_path)
            end
          end
          image_path = dest_path

          # We have to normalize the paths to be Windows paths since
          # we're executing PowerShell.
          options = {
              vm_config_file: config_path.to_s.gsub("/", "\\"),
              vm_config_type: config_type,
              source_path:    source_path.to_s,
              dest_path:      dest_path,
              data_path:      env[:machine].data_dir.to_s.gsub("/", "\\")
          }
          options[:switchname] = switch if switch
          options[:memory] = memory if memory
          options[:maxmemory] = maxmemory if maxmemory
          options[:cpus] = cpus if cpus
          options[:vmname] = vmname if vmname
          options[:auto_start_action] = auto_start_action if auto_start_action
          options[:auto_stop_action] = auto_stop_action if auto_stop_action
          options[:differencing_disk] = differencing_disk if differencing_disk
          options[:enable_virtualization_extensions] = "$True" if enable_virtualization_extensions and enable_virtualization_extensions == true

          env[:ui].detail("Creating and registering the VM...")
          server = env[:machine].provider.driver.import(options)

          env[:ui].detail("Setting VM Integration Services")
          vm_integration_services.each do |key, value|
            state = false
            if value === true
              state = "enabled"
            elsif value === false
              state = "disabled"
            end
            env[:ui].output("#{key} is #{state}") if state
          end

          vm_integration_services[:VmId] = server["id"]
          env[:machine].provider.driver.set_vm_integration_services(vm_integration_services)

          env[:ui].detail("Successfully imported a VM with name: #{server['name']}")
          env[:machine].id = server["id"]
          @app.call(env)
        end
      end
    end
  end
end<|MERGE_RESOLUTION|>--- conflicted
+++ resolved
@@ -21,11 +21,8 @@
           differencing_disk = env[:machine].provider_config.differencing_disk
           auto_start_action = env[:machine].provider_config.auto_start_action
           auto_stop_action = env[:machine].provider_config.auto_stop_action
-<<<<<<< HEAD
+          enable_virtualization_extensions = env[:machine].provider_config.enable_virtualization_extensions
           vm_integration_services = env[:machine].provider_config.vm_integration_services
-=======
-          enable_virtualization_extensions = env[:machine].provider_config.enable_virtualization_extensions
->>>>>>> b90ba958
 
           env[:ui].output("Configured Dynamic memory allocation, maxmemory is #{maxmemory}") if maxmemory
           env[:ui].output("Configured startup memory is #{memory}") if memory
